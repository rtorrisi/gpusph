--- conflicted
+++ resolved
@@ -409,18 +409,6 @@
 		USE_HDF5=$(hdf5)
 	endif
 else
-<<<<<<< HEAD
-	# check if we can link to the HDF5 library, and disable HDF5 otherwise.
-	# We return -1 in case of failure to differentiate from a case such as 'make hdf5=0 ; make', in which case we
-	# want to skip also the MPICXX test
-	# We use a for loop in the shell to echo each line because users might have different interactive shells
-	# that do (or do not) interpret a \n escape, so the only portable way seems to echo each line separately,
-	# and grouping the echos in { } doesn't seem to work from a Makefile shell invocation
-	USE_HDF5 ?= $(shell for line in '\#include <hdf5.h>' 'main(){}' ; do echo $$line ; done | $(CXX) -xc++ $(INCPATH) $(LIBPATH) $(HDF5_CPP) $(HDF5_CXX) $(HDF5_LD) -o /dev/null - && echo 1 || echo -1)
-	ifeq ($(USE_HDF5),-1)
-		# on some configurations, HDF5 requires mpi. check this, by first compiling with CXX
-		USE_HDF5 := $(shell for line in '\#include <hdf5.h>' 'main(){}' ; do echo $$line ; done | $(MPICXX) -xc++ $(INCPATH) $(LIBPATH) $(HDF5_CPP) $(HDF5_CXX) $(HDF5_LD) -o /dev/null - && echo 1 || echo -1)
-=======
 	# Check if we can link to the HDF5 library, and disable HDF5 otherwise.
 	# On some configurations, HDF5 requires MPI, so we check HDF5 twice,
 	# once with CXX and once with MPICXX.
@@ -438,7 +426,6 @@
 		ifeq ($(USE_HDF5),0)
 			TMP := $(info HDF5 library not found, HDF5 input will NOT be supported)
 		endif
->>>>>>> 7e1a964a
 	endif
 endif
 
