--- conflicted
+++ resolved
@@ -783,11 +783,7 @@
 $(OBJS): $(DBG_SELECT_OPTFILE)
 
 # compile CPU objects
-<<<<<<< HEAD
-$(CCOBJS): $(OBJDIR)/%.o: $(SRCDIR)/%.cc $(HASH_KEY_SIZE_SELECT_OPTFILE) $(CHRONO_SELECT_OPTFILE) | $(OBJSUBS)
-=======
-$(CCOBJS): $(OBJDIR)/%.o: $(SRCDIR)/%.cc $(OBJSUBS)
->>>>>>> f89be20a
+$(CCOBJS): $(OBJDIR)/%.o: $(SRCDIR)/%.cc $(CHRONO_SELECT_OPTFILE) | $(OBJSUBS)
 	$(call show_stage,CC,$(@F))
 	$(CMDECHO)$(CXX) $(CC_INCPATH) $(CPPFLAGS) $(CXXFLAGS) -c -o $@ $<
 
@@ -796,11 +792,7 @@
 	$(CMDECHO)$(MPICXX) $(CC_INCPATH) $(CPPFLAGS) $(CXXFLAGS) -c -o $@ $<
 
 # compile GPU objects
-<<<<<<< HEAD
-$(CUOBJS): $(OBJDIR)/%.o: $(SRCDIR)/%.cu $(COMPUTE_SELECT_OPTFILE) $(FASTMATH_SELECT_OPTFILE) $(HASH_KEY_SIZE_SELECT_OPTFILE) $(CHRONO_SELECT_OPTFILE) | $(OBJSUBS)
-=======
-$(CUOBJS): $(OBJDIR)/%.o: $(SRCDIR)/%.cu $(COMPUTE_SELECT_OPTFILE) $(FASTMATH_SELECT_OPTFILE) | $(OBJSUBS)
->>>>>>> f89be20a
+$(CUOBJS): $(OBJDIR)/%.o: $(SRCDIR)/%.cu $(COMPUTE_SELECT_OPTFILE) $(FASTMATH_SELECT_OPTFILE) $(CHRONO_SELECT_OPTFILE) | $(OBJSUBS)
 	$(call show_stage,CU,$(@F))
 	$(CMDECHO)$(NVCC) $(CPPFLAGS) $(CUFLAGS) -c -o $@ $<
 
@@ -983,11 +975,7 @@
 # This is particularly important to ensure that `make compile-problems` works correctly.
 # Of course, Makefile.conf has to be stripped from the list of dependencies before passing them
 # to the loop that builds the deps.
-<<<<<<< HEAD
-$(GPUDEPS): $(CUFILES) Makefile.conf | $(HASH_KEY_SIZE_SELECT_OPTFILE) $(CHRONO_SELECT_OPTFILE)
-=======
-$(GPUDEPS): $(CUFILES) Makefile.conf
->>>>>>> f89be20a
+$(GPUDEPS): $(CUFILES) Makefile.conf | $(CHRONO_SELECT_OPTFILE)
 	$(call show_stage,DEPS,GPU)
 	$(CMDECHO)echo '# GPU sources dependencies generated with "make deps"' > $@
 	$(CMDECHO)for srcfile in $(filter-out Makefile.conf,$^) ; do \
@@ -999,11 +987,7 @@
 		-MG -MM $$srcfile -MT $$objfile >> $@ ; \
 		done
 
-<<<<<<< HEAD
-$(CPUDEPS): $(CCFILES) $(MPICXXFILES) Makefile.conf | $(HASH_KEY_SIZE_SELECT_OPTFILE) $(CHRONO_SELECT_OPTFILE)
-=======
-$(CPUDEPS): $(CCFILES) $(MPICXXFILES) Makefile.conf
->>>>>>> f89be20a
+$(CPUDEPS): $(CCFILES) $(MPICXXFILES) Makefile.conf | $(CHRONO_SELECT_OPTFILE)
 	$(call show_stage,DEPS,CPU)
 	$(CMDECHO)echo '# CPU sources dependencies generated with "make deps"' > $@
 	$(CMDECHO)for srcfile in $(filter-out Makefile.conf,$^) ; do \
