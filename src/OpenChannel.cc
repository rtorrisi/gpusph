--- conflicted
+++ resolved
@@ -43,11 +43,7 @@
 	m_simparams.slength = 1.3f*m_deltap;
 	m_simparams.kernelradius = 2.0f;
 	m_simparams.kerneltype = WENDLAND;
-<<<<<<< HEAD
 	m_simparams.dt = 0.00004f;
-=======
-	m_simparams.dt = 0.0001f;
->>>>>>> f4cb1de8
 	m_simparams.xsph = false;
 	m_simparams.dtadapt = true;
 	m_simparams.dtadaptfactor = 0.3;
