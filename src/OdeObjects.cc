/*  Copyright 2011-2013 Alexis Herault, Giuseppe Bilotta, Robert A. Dalrymple, Eugenio Rustico, Ciro Del Negro

    Istituto Nazionale di Geofisica e Vulcanologia
        Sezione di Catania, Catania, Italy

    Università di Catania, Catania, Italy

    Johns Hopkins University, Baltimore, MD

    This file is part of GPUSPH.

    GPUSPH is free software: you can redistribute it and/or modify
    it under the terms of the GNU General Public License as published by
    the Free Software Foundation, either version 3 of the License, or
    (at your option) any later version.

    GPUSPH is distributed in the hope that it will be useful,
    but WITHOUT ANY WARRANTY; without even the implied warranty of
    MERCHANTABILITY or FITNESS FOR A PARTICULAR PURPOSE.  See the
    GNU General Public License for more details.

    You should have received a copy of the GNU General Public License
    along with GPUSPH.  If not, see <http://www.gnu.org/licenses/>.
*/

#include <cmath>
#include <iostream>

#include "OdeObjects.h"
#include "Point.h"
#include "particledefine.h"
#include "GlobalData.h"

<<<<<<< HEAD

=======
>>>>>>> 08515c3e
OdeObjects::OdeObjects(const GlobalData *_gdata) : Problem(_gdata)
{
	// Size and origin of the simulation domain
	lx = 1.6;
	ly = 0.67;
	lz = 0.6;
	H = 0.4;
	wet = false;

	m_size = make_double3(lx, ly, lz);
	m_origin = make_double3(0.0, 0.0, 0.0);

	m_writerType = VTKWRITER;

	// SPH parameters
	set_deltap(0.015f);
	m_simparams.dt = 0.0001f;
	m_simparams.xsph = false;
	m_simparams.dtadapt = true;
	m_simparams.dtadaptfactor = 0.3;
	m_simparams.buildneibsfreq = 10;
	m_simparams.shepardfreq = 0;
	m_simparams.mlsfreq = 0;
	m_simparams.visctype = ARTVISC;
	//m_simparams.visctype = DYNAMICVISC;
	m_simparams.boundarytype= LJ_BOUNDARY;
	m_simparams.tend = 1.5;

	// Free surface detection
	m_simparams.surfaceparticle = false;
	m_simparams.savenormals = false;

	// We have no moving boundary
	m_simparams.mbcallback = false;

	// Physical parameters
	m_physparams.gravity = make_float3(0.0, 0.0, -9.81);
	float g = length(m_physparams.gravity);
	m_physparams.set_density(0, 1000.0, 7.0, 10);

	//set p1coeff,p2coeff, epsxsph here if different from 12.,6., 0.5
	m_physparams.dcoeff = 5.0*g*H;
	m_physparams.r0 = m_deltap;

	// BC when using MK boundary condition: Coupled with m_simsparams.boundarytype=MK_BOUNDARY
	#define MK_par 2
	m_physparams.MK_K = g*H;
	m_physparams.MK_d = 1.1*m_deltap/MK_par;
	m_physparams.MK_beta = MK_par;
	#undef MK_par

	m_physparams.kinematicvisc = 1.0e-6;
	m_physparams.artvisccoeff = 0.3;
	m_physparams.epsartvisc = 0.01*m_simparams.slength*m_simparams.slength;

	// Allocate data for floating bodies
	allocate_ODE_bodies(2);
	dInitODE();				// Initialize ODE
	m_ODEWorld = dWorldCreate();	// Create a dynamic world
	m_ODESpace = dHashSpaceCreate(0);
	m_ODEJointGroup = dJointGroupCreate(0);
	dWorldSetGravity(m_ODEWorld, m_physparams.gravity.x, m_physparams.gravity.y, m_physparams.gravity.z);	// Set gravity（x, y, z)

	// Drawing and saving times
	m_displayinterval = 0.01f;
	m_writefreq = 10;
	m_screenshotfreq = 0;

	// Name of problem used for directory creation
	m_name = "OdeObjects";
}


OdeObjects::~OdeObjects(void)
{
	release_memory();
	dWorldDestroy(m_ODEWorld);
	dCloseODE();
}


void OdeObjects::release_memory(void)
{
	parts.clear();
	obstacle_parts.clear();
	boundary_parts.clear();
}


int OdeObjects::fill_parts()
{
	float r0 = m_physparams.r0;

	Cube fluid, fluid1;

	experiment_box = Cube(Point(0, 0, 0), Vector(lx, 0, 0),
						Vector(0, ly, 0), Vector(0, 0, lz));
	planes[0] = dCreatePlane(m_ODESpace, 0.0, 0.0, 1.0, 0.0);
	planes[1] = dCreatePlane(m_ODESpace, 1.0, 0.0, 0.0, 0.0);
	planes[2] = dCreatePlane(m_ODESpace, -1.0, 0.0, 0.0, -lx);
	planes[3] = dCreatePlane(m_ODESpace, 0.0, 1.0, 0.0, 0.0);
	planes[4] = dCreatePlane(m_ODESpace, 0.0, -1.0, 0.0, -ly);

	obstacle = Cube(Point(0.6, 0.24, 2*r0), Vector(0.12, 0, 0),
					Vector(0, 0.12, 0), Vector(0, 0, 0.7*lz - 2*r0));


	fluid = Cube(Point(r0, r0, r0), Vector(0.4, 0, 0),
				Vector(0, ly - 2*r0, 0), Vector(0, 0, H - r0));

	if (wet) {
		fluid1 = Cube(Point(H + m_deltap + r0 , r0, r0), Vector(lx - H - m_deltap - 2*r0, 0, 0),
					Vector(0, 0.67 - 2*r0, 0), Vector(0, 0, 0.1));
	}

	boundary_parts.reserve(2000);
	parts.reserve(14000);

	experiment_box.SetPartMass(r0, m_physparams.rho0[0]);
	experiment_box.FillBorder(boundary_parts, r0, false);

	obstacle.SetPartMass(r0, m_physparams.rho0[0]*0.1);
	obstacle.SetMass(r0, m_physparams.rho0[0]*0.1);
	//obstacle.FillBorder(obstacle.GetParts(), r0, true);
	//obstacle.ODEBodyCreate(m_ODEWorld, m_deltap);
	//obstacle.ODEGeomCreate(m_ODESpace, m_deltap);
	//add_ODE_body(&obstacle);

	fluid.SetPartMass(m_deltap, m_physparams.rho0[0]);
	fluid.Fill(parts, m_deltap, true);
	if (wet) {
		fluid1.SetPartMass(m_deltap, m_physparams.rho0[0]);
		fluid1.Fill(parts, m_deltap, true);
		obstacle.Unfill(parts, r0);
	}

	// Rigid body #1 : sphere
	Point rb_cg = Point(0.6, 0.15*ly, 0.05 + r0);
	sphere = Sphere(rb_cg, 0.05);
	sphere.SetPartMass(r0, m_physparams.rho0[0]*0.6);
	sphere.SetMass(r0, m_physparams.rho0[0]*0.6);
	sphere.Unfill(parts, r0);
	sphere.FillBorder(sphere.GetParts(), r0);
	sphere.ODEBodyCreate(m_ODEWorld, m_deltap);
	sphere.ODEGeomCreate(m_ODESpace, m_deltap);
	add_ODE_body(&sphere);

	// Rigid body #2 : cylinder
	cylinder = Cylinder(Point(0.9, 0.7*ly, r0), 0.05, Vector(0, 0, 0.2));
	cylinder.SetPartMass(r0, m_physparams.rho0[0]*0.3);
	cylinder.SetMass(r0, m_physparams.rho0[0]*0.3);
	cylinder.Unfill(parts, r0);
	cylinder.FillBorder(cylinder.GetParts(), r0);
	cylinder.ODEBodyCreate(m_ODEWorld, m_deltap);
	cylinder.ODEGeomCreate(m_ODESpace, m_deltap);
	add_ODE_body(&cylinder);

	/*joint = dJointCreateHinge(m_ODEWorld, 0);				// Create a hinge joint
	dJointAttach(joint, obstacle.m_ODEBody, 0);		// Attach joint to bodies
	dJointSetHingeAnchor(joint, 0.7, 0.24, 2*r0);	// Set a joint anchor
	dJointSetHingeAxis(joint, 0, 1, 0);*/

	return parts.size() + boundary_parts.size() + obstacle_parts.size() + get_ODE_bodies_numparts();
}


void OdeObjects::ODE_near_callback(void *data, dGeomID o1, dGeomID o2)
{
	const int N = 10;
	dContact contact[N];

	int n = dCollide(o1, o2, N, &contact[0].geom, sizeof(dContact));
	if ((o1 == cube.m_ODEGeom && o2 == sphere.m_ODEGeom) || (o2 == cube.m_ODEGeom && o1 == sphere.m_ODEGeom)) {
		cout << "Collision between cube and obstacle " << n << "contact points\n";
	}
	for (int i = 0; i < n; i++) {
		contact[i].surface.mode = dContactBounce;
		contact[i].surface.mu   = dInfinity;
		contact[i].surface.bounce     = 0.0; // (0.0~1.0) restitution parameter
		contact[i].surface.bounce_vel = 0.0; // minimum incoming velocity for bounce
		dJointID c = dJointCreateContact(m_ODEWorld, m_ODEJointGroup, &contact[i]);
		dJointAttach (c, dGeomGetBody(contact[i].geom.g1), dGeomGetBody(contact[i].geom.g2));
	}
}


<<<<<<< HEAD
void OdeObjects::copy_to_array(float4 *pos, float4 *vel, particleinfo *info, hashKey* hash)
{
=======
void OdeObjects::copy_to_array(BufferList &buffers)
{
	float4 *pos = buffers.getData<BUFFER_POS>();
	hashKey *hash = buffers.getData<BUFFER_HASH>();
	float4 *vel = buffers.getData<BUFFER_VEL>();
	particleinfo *info = buffers.getData<BUFFER_INFO>();

>>>>>>> 08515c3e
	std::cout << "Boundary parts: " << boundary_parts.size() << "\n";
	for (uint i = 0; i < boundary_parts.size(); i++) {
		vel[i] = make_float4(0, 0, 0, m_physparams.rho0[0]);
		info[i] = make_particleinfo(BOUNDPART, 0, i);
		calc_localpos_and_hash(boundary_parts[i], info[i], pos[i], hash[i]);
	}
	int j = boundary_parts.size();
	std::cout << "Boundary part mass:" << pos[j-1].w << "\n";

	for (uint k = 0; k < m_simparams.numODEbodies; k++) {
		PointVect & rbparts = get_ODE_body(k)->GetParts();
		std::cout << "Rigid body " << k << ": " << rbparts.size() << " particles ";
		for (uint i = j; i < j + rbparts.size(); i++) {
			vel[i] = make_float4(0, 0, 0, m_physparams.rho0[0]);
			info[i] = make_particleinfo(OBJECTPART, k, i - j);
			calc_localpos_and_hash(rbparts[i - j], info[i], pos[i], hash[i]);
		}
		j += rbparts.size();
		std::cout << ", part mass: " << pos[j-1].w << "\n";
	}

	std::cout << "Obstacle parts: " << obstacle_parts.size() << "\n";
	for (uint i = j; i < j + obstacle_parts.size(); i++) {
		vel[i] = make_float4(0, 0, 0, m_physparams.rho0[0]);
		info[i] = make_particleinfo(BOUNDPART, 1, i);
		calc_localpos_and_hash(obstacle_parts[i-j], info[i], pos[i], hash[i]);
	}
	j += obstacle_parts.size();
	std::cout << "Obstacle part mass:" << pos[j-1].w << "\n";

	std::cout << "Fluid parts: " << parts.size() << "\n";
	for (uint i = j; i < j + parts.size(); i++) {
		vel[i] = make_float4(0, 0, 0, m_physparams.rho0[0]);
		info[i] = make_particleinfo(FLUIDPART, 0, i);
		calc_localpos_and_hash(parts[i-j], info[i], pos[i], hash[i]);
	}
	j += parts.size();
	std::cout << "Fluid part mass:" << pos[j-1].w << "\n";
}<|MERGE_RESOLUTION|>--- conflicted
+++ resolved
@@ -31,10 +31,6 @@
 #include "particledefine.h"
 #include "GlobalData.h"
 
-<<<<<<< HEAD
-
-=======
->>>>>>> 08515c3e
 OdeObjects::OdeObjects(const GlobalData *_gdata) : Problem(_gdata)
 {
 	// Size and origin of the simulation domain
@@ -221,10 +217,6 @@
 }
 
 
-<<<<<<< HEAD
-void OdeObjects::copy_to_array(float4 *pos, float4 *vel, particleinfo *info, hashKey* hash)
-{
-=======
 void OdeObjects::copy_to_array(BufferList &buffers)
 {
 	float4 *pos = buffers.getData<BUFFER_POS>();
@@ -232,7 +224,6 @@
 	float4 *vel = buffers.getData<BUFFER_VEL>();
 	particleinfo *info = buffers.getData<BUFFER_INFO>();
 
->>>>>>> 08515c3e
 	std::cout << "Boundary parts: " << boundary_parts.size() << "\n";
 	for (uint i = 0; i < boundary_parts.size(); i++) {
 		vel[i] = make_float4(0, 0, 0, m_physparams.rho0[0]);
