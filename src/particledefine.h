/*  Copyright 2011-2013 Alexis Herault, Giuseppe Bilotta, Robert A. Dalrymple, Eugenio Rustico, Ciro Del Negro

    Istituto Nazionale di Geofisica e Vulcanologia
        Sezione di Catania, Catania, Italy

    Università di Catania, Catania, Italy

    Johns Hopkins University, Baltimore, MD

    This file is part of GPUSPH.

    GPUSPH is free software: you can redistribute it and/or modify
    it under the terms of the GNU General Public License as published by
    the Free Software Foundation, either version 3 of the License, or
    (at your option) any later version.

    GPUSPH is distributed in the hope that it will be useful,
    but WITHOUT ANY WARRANTY; without even the implied warranty of
    MERCHANTABILITY or FITNESS FOR A PARTICULAR PURPOSE.  See the
    GNU General Public License for more details.

    You should have received a copy of the GNU General Public License
    along with GPUSPH.  If not, see <http://www.gnu.org/licenses/>.
*/

/* System-related definitions */

// TODO split non-particle stuff into different header(s)

#ifndef _PARTICLEDEFINE_H
#define	_PARTICLEDEFINE_H

#include "vector_math.h"
#include "cuda_call.h"

#include "ode/ode.h"

#include "common_types.h"

enum KernelType {
	CUBICSPLINE = 1,
	QUADRATIC,
	WENDLAND,
	INVALID_KERNEL
} ;

#ifndef GPUSPH_MAIN
extern
#endif
const char* KernelName[INVALID_KERNEL+1]
#ifdef GPUSPH_MAIN
= {
	"(null)",
	"Cubic spline",
	"Quadratic",
	"Wendland",
	"(invalid)"
}
#endif
;

enum SPHFormulation {
	SPH_F1 = 1,
	SPH_F2,
	SPH_INVALID
} ;

#ifndef GPUSPH_MAIN
extern
#endif
const char* SPHFormulationName[SPH_INVALID+1]
#ifdef GPUSPH_MAIN
= {
	"(null)",
	"F1",
	"F2",
	"(invalid)"
}
#endif
;


enum BoundaryType {
	LJ_BOUNDARY,
	MK_BOUNDARY,
	SA_BOUNDARY,
	DYN_BOUNDARY,
	INVALID_BOUNDARY
};

#ifndef GPUSPH_MAIN
extern
#endif
const char* BoundaryName[INVALID_BOUNDARY+1]
#ifdef GPUSPH_MAIN
= {
	"Lennard-Jones",
	"Monaghan-Kajtar",
	"Ferrand et al.",
	"Dynamic",
	"(invalid)"
}
#endif
;

#define EPSDETMLS				0.05f
#define MINCORRNEIBSMLS			4

enum ViscosityType {
	ARTVISC = 1,
	KINEMATICVISC,
	DYNAMICVISC,
	SPSVISC,
	KEPSVISC,
	INVALID_VISCOSITY
} ;

#ifndef GPUSPH_MAIN
extern
#endif
const char* ViscosityName[INVALID_VISCOSITY+1]
#ifdef GPUSPH_MAIN
= {
	"(null)",
	"Artificial",
	"Kinematic",
	"Dynamic",
	"SPS + kinematic",
	"k-e model",
	"(invalid)"
}
#endif
;

/* Periodic boundary */
enum Periodicity {
	PERIODIC_NONE = 0,
	PERIODIC_X   = 1,
	PERIODIC_Y   = PERIODIC_X << 1,
	PERIODIC_XY  = PERIODIC_X | PERIODIC_Y,
	PERIODIC_Z   = PERIODIC_Y << 1,
	PERIODIC_XZ  = PERIODIC_X | PERIODIC_Z,
	PERIODIC_YZ  = PERIODIC_Y | PERIODIC_Z,
	PERIODIC_XYZ = PERIODIC_X | PERIODIC_Y | PERIODIC_Z,
};

#ifndef GPUSPH_MAIN
extern
#endif
const char* PeriodicityName[PERIODIC_XYZ+1]
#ifdef GPUSPH_MAIN
= {
	"none",
	"X",
	"Y",
	"X and Y",
	"Z",
	"X and Z",
	"Y and Z",
	"X, Y and Z",
}
#endif
;

#define MAXPLANES			8
#define MAXMOVINGBOUND		16

/* The particle type is a short integer organized this way:
   * lowest 4 bits: fluid number (for multifluid)
   * next 4 bits: non-fluid code (boundary, piston, etc)
   * high 8 bits: flags
*/

// number of bits reserved for the fluid number
#define MAX_FLUID_BITS	4
// number of bits after which flags are stored
#define PART_FLAG_SHIFT	8

/* this can be increased to up to (1<<MAX_FLUID_BITS) */
#define MAX_FLUID_TYPES      4

/* compile-time consistency check */
#if MAX_FLUID_TYPES > (1<<MAX_FLUID_BITS)
#error "Too many fluids"
#endif

/* non-fluid particle types are mutually exclusive (e.g. a particle is _either_
 * boundary _or_ piston, but not both, so they could be increasing from 1 to the
 * maximum number of particle types that we need.
 *
 * These will then be encoded in the particle info field by shifting them by
 * MAX_FLUID_BITS.
 *
 * The maximum number of particle types we can have with 4 fluid bits is
 * 2^4 -1 = 15 (16 including particle type 0 = fluid).
 * If we ever need more, we can reduce MAX_FLUID_BITS to 2 (and force the limit of
 * 4 fluid types), and we could have up to 2^6 - 1 = 63 non-fluid particle types.
 */

enum ParticleType {
	PT_FLUID = 0,
	PT_BOUNDARY,
	PT_PISTON,
	PT_PADDLE,
	PT_GATE,
	PT_OBJECT,
	PT_TESTPOINT,
	PT_VERTEX,
};

/* The ParticleType enum is rarely used directly, since for storage its value
 * is encoded in the high bits of the lowest byte of the particle info field,
 * so they are all shifted by MAX_FLUID_BITS.
 */

#define FLUIDPART		(PT_FLUID << MAX_FLUID_BITS)
/* non-fluid types start at (1<<MAX_FLUID_BITS) */
#define BOUNDPART		(PT_BOUNDARY << MAX_FLUID_BITS)
#define PISTONPART		(PT_PISTON << MAX_FLUID_BITS)
#define PADDLEPART		(PT_PADDLE << MAX_FLUID_BITS)
#define GATEPART		(PT_GATE << MAX_FLUID_BITS)
#define OBJECTPART		(PT_OBJECT << MAX_FLUID_BITS)
#define TESTPOINTSPART	(PT_TESTPOINT << MAX_FLUID_BITS)
#define VERTEXPART		(PT_VERTEX << MAX_FLUID_BITS)

/* particle flags */
#define PART_FLAG_START	(1<<PART_FLAG_SHIFT)

#define SET_FLAG(info, flag) ((info).x |= (flag))
#define CLEAR_FLAG(info, flag) ((info).x &= ~(flag))

#define SURFACE_PARTICLE_FLAG	(PART_FLAG_START<<0)
<<<<<<< HEAD
#define FIXED_PARTICLE_FLAG		(PART_FLAG_START<<1)
#define IO_PARTICLE_FLAG		(PART_FLAG_START<<2)
#define VEL_IO_PARTICLE_FLAG	(PART_FLAG_START<<3)
#define INFLOW_PARTICLE_FLAG	(PART_FLAG_START<<4)
#define CORNER_PARTICLE_FLAG	(PART_FLAG_START<<5)
#define MOVING_PARTICLE_FLAG	(PART_FLAG_START<<6)
#define FLOATING_PARTICLE_FLAG	(PART_FLAG_START<<7)
=======
>>>>>>> 7e1a964a

/* A bitmask to select only the fluid number */
#define FLUID_NUM_MASK	((1<<MAX_FLUID_BITS)-1)
/* A bitmask to select only the particle type */
#define PART_TYPE_MASK	((1<<PART_FLAG_SHIFT)-(1<<MAX_FLUID_BITS))

/* A particle is NOT fluid if its particle type is non-zero */
#define NOT_FLUID(f)	(type(f) & PART_TYPE_MASK)
/* otherwise it's fluid */
#define FLUID(f)		(!(NOT_FLUID(f)))

// fluid particles can be active or inactive. Particles are marked inactive under appropriate
// conditions (e.g. after flowing out through an outlet), and are kept around until the next
// buildneibs, that sweeps them away.
// Since the inactivity of the particles must be accessible during neighbor list building,
// and in particular when computing the particle hash for bucketing, we carry the information
// in the position/mass field. Since fluid particles have positive mass, it is sufficient
// to set its mass to zero to mark the particle inactive

// a particle is active if its mass is non-zero
#define ACTIVE(p)	(isfinite((p).w))
#define INACTIVE(p)	(!ACTIVE(p))

// disable a particle by zeroing its mass
inline __host__ __device__ void
disable_particle(float4 &pos) {
	pos.w = NAN;
}

/* Tests for particle types */
// Testpoints
#define TESTPOINTS(f)	((type(f) & PART_TYPE_MASK) == TESTPOINTSPART)
// Particle belonging to an object
#define OBJECT(f)		((type(f) & PART_TYPE_MASK) == OBJECTPART)
// Boundary particle
#define BOUNDARY(f)		((type(f) & PART_TYPE_MASK) == BOUNDPART)
// Vertex particle
#define VERTEX(f)		((type(f) & PART_TYPE_MASK) == VERTEXPART)

/* Tests for particle flags */
// Free surface detection
#define SURFACE(f)		(type(f) & SURFACE_PARTICLE_FLAG)
<<<<<<< HEAD
// Fixed particle (e.g. Dalrymple's dynamic bounary particles)
#define FIXED_PART(f)	(type(f) & FIXED_PARTICLE_FLAG)
// If this flag is set the object is and open boundary
#define IO_BOUNDARY(f)	(type(f) & IO_PARTICLE_FLAG)
// If this flag is set the normal velocity is imposed at an open boundary
// if it is not set the pressure is imposed instead
#define VEL_IO(f)		(type(f) & VEL_IO_PARTICLE_FLAG)
// If vel_io is not set then we have a pressure inlet
#define PRES_IO(f)		(!VEL_IO(f))
// If this flag is set an open boundary is treated as an inflow and thus the tangential
// velocities are imposed. If it is not set the open boundary is an outflow and the tangential
// velocities are computed from the interior of the fluid (i.e. extrapolated).
#define INFLOW(f)		(type(f) & INFLOW_PARTICLE_FLAG)
#define OUTFLOW(f)		(!INFLOW(f))
// If this flag is set then a particle at an open boundary will have a non-varying mass but still
// be treated like an open boundary particle apart from that. This avoids having to span new particles
// very close to the side wall which causes problems
#define CORNER(f)		(type(f) & CORNER_PARTICLE_FLAG)
// This flag is set for moving vertices / segments either forced or free (floating)
#define MOVING(f)		(type(f) & MOVING_PARTICLE_FLAG)
// If the floating flag is set then the particles 
#define FLOATING(f)		(type(f) & FLOATING_PARTICLE_FLAG)
=======
>>>>>>> 7e1a964a

/* Extract a specific subfield from the particle type, unshifted:
 * this is used when saving data
 */
// Extract particle type
#define PART_TYPE(f)		((type(f) & PART_TYPE_MASK) >> MAX_FLUID_BITS)
// Extract particle flag
#define PART_FLAG(f)		(type(f) >> PART_FLAG_SHIFT)
// Extract particle fluid number
#define PART_FLUID_NUM(f)	(type(f) & FLUID_NUM_MASK)


/* Maximum number of floating bodies*/
#define	MAXBODIES				10

#define MAX_CUDA_LINEAR_TEXTURE_ELEMENTS (1U << 27)

#define NEIBINDEX_INTERLEAVE		32U

#if (__COMPUTE__ >= 20)
	#define INTMUL(x,y) (x)*(y)
#else
	#define INTMUL(x,y) __mul24(x,y)
#endif

#endif<|MERGE_RESOLUTION|>--- conflicted
+++ resolved
@@ -230,7 +230,6 @@
 #define CLEAR_FLAG(info, flag) ((info).x &= ~(flag))
 
 #define SURFACE_PARTICLE_FLAG	(PART_FLAG_START<<0)
-<<<<<<< HEAD
 #define FIXED_PARTICLE_FLAG		(PART_FLAG_START<<1)
 #define IO_PARTICLE_FLAG		(PART_FLAG_START<<2)
 #define VEL_IO_PARTICLE_FLAG	(PART_FLAG_START<<3)
@@ -238,8 +237,6 @@
 #define CORNER_PARTICLE_FLAG	(PART_FLAG_START<<5)
 #define MOVING_PARTICLE_FLAG	(PART_FLAG_START<<6)
 #define FLOATING_PARTICLE_FLAG	(PART_FLAG_START<<7)
-=======
->>>>>>> 7e1a964a
 
 /* A bitmask to select only the fluid number */
 #define FLUID_NUM_MASK	((1<<MAX_FLUID_BITS)-1)
@@ -282,7 +279,6 @@
 /* Tests for particle flags */
 // Free surface detection
 #define SURFACE(f)		(type(f) & SURFACE_PARTICLE_FLAG)
-<<<<<<< HEAD
 // Fixed particle (e.g. Dalrymple's dynamic bounary particles)
 #define FIXED_PART(f)	(type(f) & FIXED_PARTICLE_FLAG)
 // If this flag is set the object is and open boundary
@@ -305,8 +301,6 @@
 #define MOVING(f)		(type(f) & MOVING_PARTICLE_FLAG)
 // If the floating flag is set then the particles 
 #define FLOATING(f)		(type(f) & FLOATING_PARTICLE_FLAG)
-=======
->>>>>>> 7e1a964a
 
 /* Extract a specific subfield from the particle type, unshifted:
  * this is used when saving data
