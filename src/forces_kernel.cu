/*  Copyright 2011-2013 Alexis Herault, Giuseppe Bilotta, Robert A. Dalrymple, Eugenio Rustico, Ciro Del Negro

    Istituto Nazionale di Geofisica e Vulcanologia
        Sezione di Catania, Catania, Italy

    Università di Catania, Catania, Italy

    Johns Hopkins University, Baltimore, MD

    This file is part of GPUSPH.

    GPUSPH is free software: you can redistribute it and/or modify
    it under the terms of the GNU General Public License as published by
    the Free Software Foundation, either version 3 of the License, or
    (at your option) any later version.

    GPUSPH is distributed in the hope that it will be useful,
    but WITHOUT ANY WARRANTY; without even the implied warranty of
    MERCHANTABILITY or FITNESS FOR A PARTICULAR PURPOSE.  See the
    GNU General Public License for more details.

    You should have received a copy of the GNU General Public License
    along with GPUSPH.  If not, see <http://www.gnu.org/licenses/>.
*/

/*
 * Device code.
 */

#ifndef _FORCES_KERNEL_
#define _FORCES_KERNEL_

#include "particledefine.h"
#include "textures.cuh"
#include "vector_math.h"

#define GPU_CODE
#include "kahan.h"
#include "tensor.cu"
#undef GPU_CODE

texture<float, 2, cudaReadModeElementType> demTex;	// DEM

namespace cuforces {

__constant__ idx_t d_neiblist_end; // maxneibsnum * number of allocated particles
__constant__ idx_t d_neiblist_stride; // stride between neighbors of the same particle

__constant__ float	d_wcoeff_cubicspline;			// coeff = 1/(Pi h^3)
__constant__ float	d_wcoeff_quadratic;				// coeff = 15/(16 Pi h^3)
__constant__ float	d_wcoeff_wendland;				// coeff = 21/(16 Pi h^3)

__constant__ float	d_fcoeff_cubicspline;			// coeff = 3/(4Pi h^4)
__constant__ float	d_fcoeff_quadratic;				// coeff = 15/(32Pi h^4)
__constant__ float	d_fcoeff_wendland;				// coeff = 105/(128Pi h^5)

__constant__ int    d_numfluids;					// number of different fluids

__constant__ float	d_rho0[MAX_FLUID_TYPES];		// rest density of fluids

// Speed of sound constants
__constant__ float	d_bcoeff[MAX_FLUID_TYPES];
__constant__ float	d_gammacoeff[MAX_FLUID_TYPES];
__constant__ float	d_sscoeff[MAX_FLUID_TYPES];
__constant__ float	d_sspowercoeff[MAX_FLUID_TYPES];

__constant__ float3	d_gravity;						// gravity (vector)

__constant__ float	d_ferrari;						// coefficient for Ferrari correction

// LJ boundary repusion force comuting
__constant__ float	d_dcoeff;
__constant__ float	d_p1coeff;
__constant__ float	d_p2coeff;
__constant__ float	d_r0;

// Monaghan-Kaijar boundary repulsion force constants
// This is typically the square of the maximum velocity, or gravity times the maximum height
__constant__ float	d_MK_K;
// This is typically the distance between boundary particles
__constant__ float	d_MK_d;
// This is typically the ration between h and the distance between boundary particles
__constant__ float	d_MK_beta;

__constant__ float	d_visccoeff;
__constant__ float	d_epsartvisc;

// Constants used for DEM
__constant__ float	d_ewres;
__constant__ float	d_nsres;
__constant__ float	d_demdx;
__constant__ float	d_demdy;
__constant__ float	d_demdxdy;
__constant__ float	d_demzmin;

__constant__ float	d_partsurf;						// particle surface

// Definition of planes for geometrical boundaries
__constant__ uint	d_numplanes;
__constant__ float4	d_planes[MAXPLANES];
__constant__ float	d_plane_div[MAXPLANES];

// Sub-Particle Scale (SPS) Turbulence parameters
__constant__ float	d_smagfactor;
__constant__ float	d_kspsfactor;

// Free surface detection
__constant__ float	d_cosconeanglefluid;
__constant__ float	d_cosconeanglenonfluid;

// Rigid body data (test version)
__device__ float3	d_force;
__device__ float3	d_torque;
__constant__ float3 d_rbcg[MAXBODIES];
__constant__ uint	d_rbstartindex[MAXBODIES];
__constant__ float d_objectobjectdf;
__constant__ float d_objectboundarydf;

// Grid data
#include "cellgrid.h"

// Neibdata cell number to offset
__constant__ char3 d_cell_to_offset[27];

/************************************************************************************************************/
/*							  Functions used by the differents CUDA kernels							   */
/************************************************************************************************************/

/********************************************* SPH kernels **************************************************/
// Return kernel value at distance r, for a given smoothing length
template<KernelType kerneltype>
__device__ __forceinline__ float
W(const float r, const float slength);


// Cubic Spline kernel
template<>
__device__ __forceinline__ float
W<CUBICSPLINE>(const float r, const float slength)
{
	float val = 0.0f;
	const float R = r/slength;

	if (R < 1)
		val = 1.0f - 1.5f*R*R + 0.75f*R*R*R;			// val = 1 - 3/2 R^2 + 3/4 R^3
	else
		val = 0.25f*(2.0f - R)*(2.0f - R)*(2.0f - R);	// val = 1/4 (2 - R)^3

	val *= d_wcoeff_cubicspline;						// coeff = 1/(Pi h^3)

	return val;
}


// Qudratic kernel
template<>
__device__ __forceinline__ float
W<QUADRATIC>(const float r, const float slength)
{
	float val = 0.0f;
	const float R = r/slength;

	val = 0.25f*R*R - R + 1.0f;		// val = 1/4 R^2 -  R + 1
	val *= d_wcoeff_quadratic;		// coeff = 15/(16 Pi h^3)

	return val;
}


// Wendland kernel
template<>
__device__ __forceinline__ float
W<WENDLAND>(float r, float slength)
{
	const float R = r/slength;

	float val = 1.0f - 0.5f*R;
	val *= val;
	val *= val;						// val = (1 - R/2)^4
	val *= 1.0f + 2.0f*R;			// val = (2R + 1)(1 - R/2)^4*
	val *= d_wcoeff_wendland;		// coeff = 21/(16 Pi h^3)
	return val;
}


// Return 1/r dW/dr at distance r, for a given smoothing length
template<KernelType kerneltype>
__device__ __forceinline__ float
F(const float r, const float slength);


template<>
__device__ __forceinline__ float
F<CUBICSPLINE>(const float r, const float slength)
{
	float val = 0.0f;
	const float R = r/slength;

	if (R < 1.0f)
		val = (-4.0f + 3.0f*R)/slength;		// val = (-4 + 3R)/h
	else
		val = -(-2.0f + R)*(-2.0f + R)/r;	// val = -(-2 + R)^2/r
	val *= d_fcoeff_cubicspline;			// coeff = 3/(4Pi h^4)

	return val;
}


template<>
__device__ __forceinline__ float
F<QUADRATIC>(const float r, const float slength)
{
	const float R = r/slength;

	float val = (-2.0f + R)/r;		// val = (-2 + R)/r
	val *= d_fcoeff_quadratic;		// coeff = 15/(32Pi h^4)

	return val;
}


template<> 
__device__ __forceinline__ float
F<WENDLAND>(const float r, const float slength)
{
	const float qm2 = r/slength - 2.0f;	// val = (-2 + R)^3
	float val = qm2*qm2*qm2*d_fcoeff_wendland;
	return val;
}
/************************************************************************************************************/


/********************** Equation of state, speed of sound, repulsive force **********************************/
// Equation of state: pressure from density, where i is the fluid kind, not particle_id
__device__ __forceinline__ float
P(const float rho, const uint i)
{
	return d_bcoeff[i]*(__powf(rho/d_rho0[i], d_gammacoeff[i]) - 1);
}

// Sound speed computed from density
__device__ __forceinline__ float
soundSpeed(const float rho, const uint i)
{
	return d_sscoeff[i]*__powf(rho/d_rho0[i], d_sspowercoeff[i]);
}

// Lennard-Jones boundary repulsion force
__device__ __forceinline__ float
LJForce(const float r)
{
	float force = 0.0f;

	if (r <= d_r0)
		force = d_dcoeff*(__powf(d_r0/r, d_p1coeff) - __powf(d_r0/r, d_p2coeff))/(r*r);

	return force;
}

// Monaghan-Kajtar boundary repulsion force doi:10.1016/j.cpc.2009.05.008
// to be multiplied by r_aj vector
// we allow the fluid particle mass mass_f to be different from the
// boundary particle mass mass_b even though they are typically the same
// (except for multi-phase fluids)
__device__ __forceinline__ float
MKForce(const float r, const float slength,
		const float mass_f, const float mass_b)
{
	// MK always uses the 1D cubic or quintic Wendland spline
	float w = 0.0f;

	float force = 0.0f;

	// Wendland has radius 2
	if (r <= 2*slength) {	//TODO: fixme use influenceradius
		float qq = r/slength;
		w = 1.8f * __powf(1.0f - 0.5f*qq, 4.0f) * (2.0f*qq + 1.0f);  //TODO: optimize
		// float dist = r - d_MK_d;
		float dist = max(d_epsartvisc, r - d_MK_d);
		force = d_MK_K*w*2*mass_b/(d_MK_beta * dist * r * (mass_f+mass_b));
	}

	return force;
}
/************************************************************************************************************/

/************************************************************************************************************/
/*					   Reflect position or velocity wrt to a plane										    */
/************************************************************************************************************/

// opposite of a point wrt to a plane specified as p.x * x + p.y * y + p.z * z + p.w, with
// normal vector norm div
__device__ __forceinline__ float4
reflectPoint(const float4 &pos, const float4 &plane, float pdiv)
{
	// we only care about the 4th component of pos in the dot product to get
	// a*x_0 + b*y_0 + c*z_0 + d*1, so:
	float4 ret = make_float4(pos.x, pos.y, pos.z, 1);
	ret = ret - 2*plane*dot(ret,plane)/(pdiv*pdiv);
	// the fourth component will be whatever, we don't care
	return ret;
}

// opposite of a point wrt to the nplane-th plane; the content of the 4th component is
// undefined
__device__ __forceinline__ float4
reflectPoint(const float4 &pos, uint nplane)
{
	float4 plane = d_planes[nplane];
	float pdiv = d_plane_div[nplane];

	return reflectPoint(pos, plane, pdiv);
}


/***************************************** Viscosities *******************************************************/
// Artificial viscosity s
__device__ __forceinline__ float
artvisc(	const float	vel_dot_pos,
			const float	rho,
			const float	neib_rho,
			const float	sspeed,
			const float	neib_sspeed,
			const float	r,
			const float	slength)
{
	return vel_dot_pos*slength*d_visccoeff*(sspeed + neib_sspeed)/
									((r*r + d_epsartvisc)*(rho + neib_rho));
}


// ATTENTION: for all non artificial viscosity
// µ is the dynamic viscosity (ρν)

// Scalar part of viscosity using Morris 1997
// expression 21 p218 when all particles have the same viscosity
// in this case d_visccoeff = 4 nu
// returns 4.mj.nu/(ρi + ρj) (1/r ∂Wij/∂r)
__device__ __forceinline__ float
laminarvisc_kinematic(	const float	rho,
						const float	neib_rho,
						const float	neib_mass,
						const float	f)
{
	return neib_mass*d_visccoeff*f/(rho + neib_rho);
}


// Same behaviour as laminarvisc but for particle
// dependent viscosity.
// returns mj.(µi + µi)/(ρi.ρj) (1/r ∂Wij/∂r)
__device__ __forceinline__ float
laminarvisc_dynamic(const float	rho,
					const float	neib_rho,
					const float	neib_mass,
					const float	f,
					const float	visc,
					const float	neib_visc)
{
	return neib_mass*(visc + neib_visc)*f/(rho*neib_rho);
}
/************************************************************************************************************/


/*********************************** Adptative time stepping ************************************************/
// Function called at the end of the forces or powerlawVisc function doing
// a per block maximum reduction
__device__ __forceinline__ void
dtadaptBlockReduce(	float*	sm_max,
					float*	cfl)
{
	for(unsigned int s = blockDim.x/2; s > 0; s >>= 1) 
	{
		__syncthreads();
		if (threadIdx.x < s) 
		{
			sm_max[threadIdx.x] = max(sm_max[threadIdx.x + s], sm_max[threadIdx.x]);
		}
	}

	// write result for this block to global mem
	if (!threadIdx.x)
		cfl[blockIdx.x] = sm_max[0];
}
/************************************************************************************************************/


/********************************* Neighbor data access management ******************************************/

/// Compute hash value from grid position
/*! Compute the hash value corresponding to the given position. If the position
 * 	is not in the range [0, gridSize.x - 1]x[0, gridSize.y - 1]x[0, gridSize.z - 1]
 * 	we have periodic boundary and the grid position is updated according to the
 * 	chosen periodicity.
 *
 *	\param[in] gridPos : grid position
 *
 *	\return hash value
 *
 *	Note : no test is done by this function to ensure that grid position is within the
 *	range and no clamping is done
 */
// TODO: verify periodicity along multiple axis and templatize
__device__ __forceinline__ uint
calcGridHashPeriodic(int3 gridPos)
{
	if (gridPos.x < 0) gridPos.x = d_gridSize.x - 1;
	if (gridPos.x >= d_gridSize.x) gridPos.x = 0;
	if (gridPos.y < 0) gridPos.y = d_gridSize.y - 1;
	if (gridPos.y >= d_gridSize.y) gridPos.y = 0;
	if (gridPos.z < 0) gridPos.z = d_gridSize.z - 1;
	if (gridPos.z >= d_gridSize.z) gridPos.z = 0;
	return calcGridHash(gridPos);
}

/// Return neighbor index and add cell offset vector to current position
/*! For given neighbor data this function compute the neighbor index
 *  and subtract, if necessary, the neighbor cell offset vector to the
 *  current particle position. This last operation is done only
 *  when the neighbor cell change and result is stored in pos_corr.
 *
 *	\param[in] pos : current particle's positions
 *	\param[out] pos_corr : pos - current neighbor cell offset
 *	\param[in] cellStart : cells first particle index
 *	\param[in] neibdata : neighbor data
 *	\param[in,out] neib_cellnum : current neighbor cell number (0...27)
 *	\param[in,out] neib_cell_base_index : index of first particle of the current cell
 *
 * 	\return neighbor index
 *
 * Note: neib_cell_num and neib_cell_base_index must be persistent along
 * getNeibIndex calls.
 */
__device__ __forceinline__ uint
getNeibIndex(const float4	pos,
			float3&			pos_corr,
			const uint*		cellStart,
			neibdata		neib_data,
			const int3		gridPos,
			char&			neib_cellnum,
			uint&			neib_cell_base_index)
{
	if (neib_data >= CELLNUM_ENCODED) {
		// Update current neib cell number
		neib_cellnum = DECODE_CELL(neib_data);

		// Compute neighbor index relative to belonging cell
		neib_data &= NEIBINDEX_MASK;

		// Substract current cell offset vector to pos
		pos_corr = as_float3(pos) - d_cell_to_offset[neib_cellnum]*d_cellSize;

		// Compute index of the first particle in the current cell
		// use calcGridHashPeriodic because we can only have an out-of-grid cell with neighbors
		// only in the periodic case.
		neib_cell_base_index = cellStart[calcGridHashPeriodic(gridPos + d_cell_to_offset[neib_cellnum])];
	}

	// Compute and return neighbor index
	return neib_cell_base_index + neib_data;
}
/************************************************************************************************************/

/******************** Functions for computing repulsive force directly from DEM *****************************/
// TODO: check for the maximum timestep

// Normal and viscous force wrt to solid boundary
__device__ __forceinline__ float
PlaneForce(	const float3 &	pos,
			const float 	mass,
			const float4 &	plane,
			const float		l,
			const float3&	vel,
			const float		dynvisc,
			float4&			force)
{
	const float r = abs(dot(pos, as_float3(plane)) + plane.w)/l;
	if (r < d_r0) {
		const float DvDt = LJForce(r);
		// Unitary normal vector of the surface
		const float3 relPos = make_float3(plane)*r/l;

		as_float3(force) += DvDt*relPos;

		// tangential velocity component
		const float3 v_t = vel - dot(vel, relPos)/r*relPos/r; //TODO: check

		// f = -µ u/∆n

		// viscosity
		// float coeff = -dynvisc*M_PI*(d_r0*d_r0-r*r)/(pos.w*r);
		// float coeff = -dynvisc*M_PI*(d_r0*d_r0*3/(M_PI*2)-r*r)/(pos.w*r);
		const float coeff = -dynvisc*d_partsurf/(mass*r);

		// coeff should not be higher than needed to nil v_t in the maximum allowed dt
		// coefficients are negative, so the smallest in absolute value is the biggest

		/*
		float fmag = length(as_float3(force));
		float coeff2 = -sqrt(fmag/slength)/(d_dtadaptfactor*d_dtadaptfactor);
		if (coeff2 < -d_epsartvisc)
			coeff = max(coeff, coeff2);
			*/

		as_float3(force) += coeff*v_t;

		return -coeff;
	}

	return 0.0f;
}

__device__ __forceinline__ float
GeometryForce(	const float3&	pos,
				const float		mass,
				const float3&	vel,
				const float		dynvisc,
				float4&			force)
{
	float coeff_max = 0.0f;
	for (uint i = 0; i < d_numplanes; ++i) {
		float coeff = PlaneForce(pos, mass, d_planes[i], d_plane_div[i], vel, dynvisc, force);
		if (coeff > coeff_max)
			coeff_max = coeff;
	}

	return coeff_max;
}


__device__ __forceinline__ float
DemInterpol(const texture<float, 2, cudaReadModeElementType> texref, 
			const float x, 
			const float y)
{
	return tex2D(texref, x/d_ewres + 0.5f, y/d_nsres + 0.5f);
}


__device__ __forceinline__ float
DemLJForce(	const texture<float, 2, cudaReadModeElementType> texref,
			const float3&	pos,
			const float		mass,
			const float3&	vel,
			const float		dynvisc,
			float4&			force)
{
	const float z0 = DemInterpol(texref, pos.x, pos.y);
	if (pos.z - z0 < d_demzmin) {
		const float z1 = DemInterpol(texref, pos.x + d_demdx, pos.y);
		const float z2 = DemInterpol(texref, pos.x, pos.y + d_demdy);
		const float a = d_demdy*(z0 - z1);
		const float b = d_demdx*(z0 - z2);
		const float c = d_demdxdy;	// demdx*demdy
		const float d = -a*pos.x - b*pos.y - c*z0;
		const float l = sqrt(a*a+b*b+c*c);
		return PlaneForce(pos, mass, make_float4(a, b, c, d), l, vel, dynvisc, force);
	}
	return 0;
}

/************************************************************************************************************/

/************************************************************************************************************/
/*		   Kernels for computing SPS tensor and SPS viscosity												*/
/************************************************************************************************************/

// Compute the Sub-Particle-Stress (SPS) Tensor matrix for all Particles
// WITHOUT Kernel correction
// Procedure:
// (1) compute velocity gradients
// (2) compute turbulent eddy viscosity (non-dynamic)
// (3) compute turbulent shear stresses
// (4) return SPS tensor matrix (tau) divided by rho^2
template<KernelType kerneltype>
__global__ void
__launch_bounds__(BLOCK_SIZE_SPS, MIN_BLOCKS_SPS)
SPSstressMatrixDevice(	const float4* posArray,
						float2*		tau0,
						float2*		tau1,
						float2*		tau2,
						const uint*	particleHash,
						const uint*	cellStart,
						const neibdata*	neibsList,
						const uint	numParticles,
						const float	slength,
						const float	influenceradius)
{
	const uint index = INTMUL(blockIdx.x,blockDim.x) + threadIdx.x;
	
	if (index >= numParticles)
		return;

	// read particle data from sorted arrays
	// compute SPS matrix only for fluid particles
	const particleinfo info = tex1Dfetch(infoTex, index);
	if (NOT_FLUID(info))
		return;

	// read particle data from sorted arrays
	#if( __COMPUTE__ >= 20)
	const float4 pos = posArray[index];
	#else
	const float4 pos = tex1Dfetch(posTex, index);
	#endif
	const float4 vel = tex1Dfetch(velTex, index);

	// SPS stress matrix elements
	symtensor3 tau;

	// Gradients of the the velocity components
	float3 dvx = make_float3(0.0f);
	float3 dvy = make_float3(0.0f);
	float3 dvz = make_float3(0.0f);

	// Compute grid position of current particle
	const int3 gridPos = calcGridPosFromHash(particleHash[index]);

	// Persistent variables across getNeibData calls
	char neib_cellnum = -1;
	uint neib_cell_base_index = 0;

	// loop over all the neighbors
	for (idx_t i = 0; i < d_neiblist_end; i += d_neiblist_stride) {
		neibdata neib_data = neibsList[i + index];

		if (neib_data == 0xffff) break;

		float3 pos_corr;
		const uint neib_index = getNeibIndex(pos, pos_corr, cellStart, neib_data, gridPos,
					neib_cellnum, neib_cell_base_index);

		// Compute relative position vector and distance
		// Now relPos is a float4 and neib mass is stored in relPos.w
		#if( __COMPUTE__ >= 20)
		const float4 relPos = pos_corr - posArray[neib_index];
		#else
		const float4 relPos = pos_corr - tex1Dfetch(posTex, neib_index);
		#endif
		const float r = length(as_float3(relPos));

		// Compute relative velocity
		// Now relVel is a float4 and neib density is stored in relVel.w
		const float4 relVel = as_float3(vel) - tex1Dfetch(velTex, neib_index);
        const particleinfo neib_info = tex1Dfetch(infoTex, neib_index);

		if (r < influenceradius && FLUID(neib_info)) {
			const float f = F<kerneltype>(r, slength)*relPos.w/relVel.w;	// 1/r ∂Wij/∂r Vj

			// Velocity Gradients
			dvx -= relVel.x*as_float3(relPos)*f;	// dvx = -∑mj/ρj vxij (ri - rj)/r ∂Wij/∂r
			dvy -= relVel.y*as_float3(relPos)*f;	// dvy = -∑mj/ρj vyij (ri - rj)/r ∂Wij/∂r
			dvz -= relVel.z*as_float3(relPos)*f;	// dvz = -∑mj/ρj vzij (ri - rj)/r ∂Wij/∂r
			}
		} // end of loop through neighbors

	// Calculate Sub-Particle Scale viscosity
	// and special turbulent terms
	float SijSij_bytwo = 2.0f*(dvx.x*dvx.x + dvy.y*dvy.y + dvz.z*dvz.z);	// 2*SijSij = 2.0((∂vx/∂x)^2 + (∂vy/∂yx)^2 + (∂vz/∂z)^2)
	float temp = dvx.y + dvy.x;		// 2*SijSij += (∂vx/∂y + ∂vy/∂x)^2
	tau.xy = temp;
	SijSij_bytwo += temp*temp;
	temp = dvx.z + dvz.x;			// 2*SijSij += (∂vx/∂z + ∂vz/∂x)^2
	tau.xz = temp;
	SijSij_bytwo += temp*temp;
	temp = dvy.z + dvz.y;			// 2*SijSij += (∂vy/∂z + ∂vz/∂y)^2
	tau.yz = temp;
	SijSij_bytwo += temp*temp;
	float S = sqrtf(SijSij_bytwo);
	float nu_SPS = d_smagfactor*S;		// Dalrymple & Rogers (2006): eq. (12)
	float divu_SPS = 0.6666666666f*nu_SPS*(dvx.x + dvy.y + dvz.z);
	float Blinetal_SPS = d_kspsfactor*SijSij_bytwo;

	// Shear Stress matrix = TAU (pronounced taf)
	// Dalrymple & Rogers (2006): eq. (10)
	tau.xx = nu_SPS*(dvx.x + dvx.x) - divu_SPS - Blinetal_SPS;	// tau11 = tau_xx/ρ^2
	tau.xx /= vel.w;
	tau.xy *= nu_SPS/vel.w;								// tau12 = tau_xy/ρ^2
	tau.xz *= nu_SPS/vel.w;								// tau13 = tau_xz/ρ^2
	tau.yy = nu_SPS*(dvy.y + dvy.y) - divu_SPS - Blinetal_SPS;	// tau22 = tau_yy/ρ^2
	tau.yy /= vel.w;
	tau.yz *= nu_SPS/vel.w;								// tau23 = tau_yz/ρ^2
	tau.zz = nu_SPS*(dvz.z + dvz.z) - divu_SPS - Blinetal_SPS;	// tau33 = tau_zz/ρ^2
	tau.zz /= vel.w;

	tau0[index] = make_float2(tau.xx, tau.xy);
	tau1[index] = make_float2(tau.xz, tau.yy);
	tau2[index] = make_float2(tau.yz, tau.zz);
}
/************************************************************************************************************/

/************************************************************************************************************/
/*					   Gamma calculations						    */
/************************************************************************************************************/
template<KernelType kerneltype>
__device__ __forceinline__ float4
gradGamma(	const float slength,
		const float r,
		const float4 boundElement)
{
	float4 retval = W<kerneltype>(r, slength) * boundElement.w * boundElement;
	retval.w = 0;
	return retval;
}


template<KernelType kerneltype>
__global__ void
initGradGammaDevice(	float4*		oldPos,
			float4*		newPos,
			float4*		virtualVel,
			float4*		gradGam,
			const uint*	particleHash,
			const uint*	cellStart,
			const neibdata*	neibsList,
			const uint	numParticles,
			const float deltap,
			const float	slength,
			const float	inflRadius)
{
	const uint index = INTMUL(blockIdx.x, blockDim.x) + threadIdx.x;
	
	if(index < numParticles) {
		#if( __COMPUTE__ >= 20)
		float4 pos = oldPos[index];
		#else
		float4 pos = tex1Dfetch(posTex, index);
		#endif
		const particleinfo info = tex1Dfetch(infoTex, index);
		
		// Taking info account self contribution in summation
		float4 gGam = make_float4(0.0f);
		float4 virtVel = make_float4(0.0f);
		
		// Compute gradient of gamma for fluid particles and, when k-e model is used, for vertex particles
		if(FLUID(info) || VERTEX(info)) {
			//uint counter = 0; //DEBUG
			float rmin = inflRadius;

			// Compute grid position of current particle
			const int3 gridPos = calcGridPosFromHash(particleHash[index]);

			// Persistent variables across getNeibData calls
			char neib_cellnum = 0;
			uint neib_cell_base_index = 0;

			// Loop over all the neighbors
			for (idx_t i = 0; i < d_neiblist_end; i += d_neiblist_stride) {
				neibdata neib_data = neibsList[i + index];

				if (neib_data == 0xffff) break;

				float3 pos_corr;
				const uint neib_index = getNeibIndex(pos, pos_corr, cellStart, neib_data, gridPos,
							neib_cellnum, neib_cell_base_index);

				// Compute relative position vector and distance
				// Now relPos is a float4 and neib mass is stored in relPos.w
				#if( __COMPUTE__ >= 20)
				const float4 relPos = pos_corr - oldPos[neib_index];
				#else
				const float4 relPos = pos_corr - tex1Dfetch(posTex, neib_index);
				#endif
				const float r = length(as_float3(relPos));
				
				const particleinfo neibInfo = tex1Dfetch(infoTex, neib_index);
				
				if(r < inflRadius && BOUNDARY(neibInfo)) {
					const float4 boundElement = tex1Dfetch(boundTex, neib_index);
					gGam += gradGamma<kerneltype>(slength, r, boundElement);
					//counter++; //DEBUG
					if(r < rmin)
						rmin = r;
				}
			}

			if(rmin < 0.8f*deltap && FLUID(info))
				disable_particle(pos);

			//DEBUG output
			//if(counter && ((pos.x < 0.1 && pos.y < 0.1) || (pos.x > 1.35 && pos.y > 1.35)) )
			//	printf("X: %g\tY: %g\tZ: %g\tnumBound: %d\n", pos.x, pos.y, pos.z, counter);
			
			//Set the virtual displacement
			float magnitude = length(make_float3(gGam));
			if (magnitude > 1.e-10f) {
				virtVel = -1.0f * inflRadius * gGam / magnitude;
				virtVel.w = 0.0f;
			}
		}
		
		// Set gamma to 1
		gGam.w = 1.0f;
		
		gradGam[index] = gGam;
		virtualVel[index].x = virtVel.x;
		virtualVel[index].y = virtVel.y;
		virtualVel[index].z = virtVel.z;
		newPos[index] = pos - virtVel;
	}
}


template<KernelType kerneltype>
__global__ void
updateGammaDevice(	const float4* oldPos,
			float4*		newGam,
			const uint*	particleHash,
			const uint*	cellStart,
			const neibdata*	neibsList,
			const uint	numParticles,
			const float	slength,
			const float	inflRadius,
			const float	virtDt)
{
	const uint index = INTMUL(blockIdx.x, blockDim.x) + threadIdx.x;

	if(index < numParticles) {
		#if( __COMPUTE__ >= 20)
		const float4 pos = oldPos[index];
		#else
		const float4 pos = tex1Dfetch(posTex, index);
		#endif
		const particleinfo info = tex1Dfetch(infoTex, index);
		float3 vel = make_float3(tex1Dfetch(velTex, index));
		float4 oldGam = tex1Dfetch(gamTex, index);

		float4 gGam = make_float4(0.0f);
		float deltaGam = 0.0f;

		// Compute gradient of gamma for fluid particles and, when k-e model is used, for vertex particles
		if(FLUID(info) || VERTEX(info)) {
			// Compute grid position of current particle
			const int3 gridPos = calcGridPosFromHash(particleHash[index]);

			// Persistent variables across getNeibData calls
			char neib_cellnum = 0;
			uint neib_cell_base_index = 0;

			// Loop over all the neighbors
			for (idx_t i = 0; i < d_neiblist_end; i += d_neiblist_stride) {
				neibdata neib_data = neibsList[i + index];

				if (neib_data == 0xffff) break;

				float3 pos_corr;
				const uint neib_index = getNeibIndex(pos, pos_corr, cellStart, neib_data, gridPos,
							neib_cellnum, neib_cell_base_index);

				// Compute relative position vector and distance
				// Now relPos is a float4 and neib mass is stored in relPos.w
				#if( __COMPUTE__ >= 20)
				const float4 relPos = pos_corr - oldPos[neib_index];
				#else
				const float4 relPos = pos_corr - tex1Dfetch(posTex, neib_index);
				#endif
				const float r = length(as_float3(relPos));

				const particleinfo neibInfo = tex1Dfetch(infoTex, neib_index);

				if(r < inflRadius && BOUNDARY(neibInfo)) {
					const float4 boundElement = tex1Dfetch(boundTex, neib_index);
					const float4 gradGamma_as = gradGamma<kerneltype>(slength, r, boundElement);
					gGam += gradGamma_as;
					deltaGam += dot(make_float3(gradGamma_as), vel);
				}
			}

			//Update gamma value
			float magnitude = length(make_float3(gGam));
			if (magnitude > 1.e-10f) {
				gGam.w = oldGam.w + deltaGam * 0.5f*virtDt;
			}
			else
				gGam.w = 1.0f;
		}

		newGam[index] = gGam;
	}
}


template<KernelType kerneltype>
__global__ void
updateGammaPrCorDevice( const float4*		newPos,
			float4*		newGam,
			const uint*	particleHash,
			const uint*	cellStart,
			const neibdata*	neibsList,
			const uint	numParticles,
			const float	slength,
			const float	inflRadius,
			const float	virtDt)
{
	const uint index = INTMUL(blockIdx.x, blockDim.x) + threadIdx.x;

	if(index < numParticles) {
		float4 newpos = newPos[index];
		const particleinfo info = tex1Dfetch(infoTex, index);
		float3 vel = make_float3(tex1Dfetch(velTex, index));
		float4 oldGam = tex1Dfetch(gamTex, index);

		float4 gGam = make_float4(0.0f, 0.0f, 0.0f, oldGam.w);
		float deltaGam = 0.0f;
		deltaGam += dot(make_float3(oldGam), vel); //FIXME: It is incorrect for moving boundaries

		// Compute gradient of gamma for fluid only
		if(FLUID(info)) {
			// Compute grid position of current particle
			const int3 gridPos = calcGridPosFromHash(particleHash[index]);

			// Persistent variables across getNeibData calls
			char neib_cellnum = 0;
			uint neib_cell_base_index = 0;

			// Loop over all the neighbors
			for (idx_t i = 0; i < d_neiblist_end; i += d_neiblist_stride) {
				neibdata neib_data = neibsList[i + index];

				if (neib_data == 0xffff) break;

				float3 pos_corr;
				const uint neib_index = getNeibIndex(newpos, pos_corr, cellStart, neib_data, gridPos,
							neib_cellnum, neib_cell_base_index);

				// Compute relative position vector and distance
				const float4 relPos = pos_corr - newPos[neib_index];
				const float r = length(as_float3(relPos));

				const particleinfo neibInfo = tex1Dfetch(infoTex, neib_index);

				if(r < inflRadius && BOUNDARY(neibInfo)) {
					const float4 boundElement = tex1Dfetch(boundTex, neib_index);
					const float4 gradGamma_as = gradGamma<kerneltype>(slength, r, boundElement);
					gGam += gradGamma_as;
					deltaGam += dot(make_float3(gradGamma_as), vel);
				}
			}

			//Update gamma value
			float magnitude = length(make_float3(gGam));
			if (magnitude > 1.e-10f) {
				gGam.w = oldGam.w + deltaGam * 0.25f*virtDt;
			}
			else
				gGam.w = 1.0f;
		}

		newGam[index] = gGam;
	}
}


//FIXME: Modify this kernel taking into account periodic boundary
//template<KernelType kerneltype, bool periodicbound>
//TODO-AM: this function will be removed as it is part of init_gamma and not required, the above fixme is not needed
__global__ void
updatePositionsDevice(	const float4*	oldPos,
			float4*	newPos,
			float	virtDt,
			uint	numParticles)
{
	const uint index = INTMUL(blockIdx.x,blockDim.x) + threadIdx.x;

	if(index < numParticles) {
		#if( __COMPUTE__ >= 20)
		float4 pos = oldPos[index];
		#else
		float4 pos = tex1Dfetch(posTex, index);
		#endif
		const particleinfo info = tex1Dfetch(infoTex, index);
		float4 vel = tex1Dfetch(velTex, index);

		if(FLUID(info) || VERTEX(info)) {
			pos.x += virtDt * vel.x;
			pos.y += virtDt * vel.y;
			pos.z += virtDt * vel.z;
		}

//		if (periodicbound) {
//			if (d_dispvect.x) {
//				if (pos.x >= d_maxlimit.x)
//					pos.x -= d_dispvect.x;
//				else if (pos.x < d_minlimit.x)
//					pos.x += d_dispvect.x;
//			}
//			if (d_dispvect.y) {
//				if (pos.y >= d_maxlimit.y)
//					pos.y -= d_dispvect.y;
//				else if (pos.y < d_minlimit.y)
//					pos.y += d_dispvect.y;
//			}
//			if (d_dispvect.z) {
//				if (pos.z >= d_maxlimit.z)
//					pos.z -= d_dispvect.z;
//				else if (pos.z < d_minlimit.z)
//					pos.z += d_dispvect.z;
//			}
//		}

		newPos[index] = pos;
	}
}

__global__ void
updateBoundValuesDevice(	float4*		oldVel,
				float*		oldPressure,
				float*		oldTKE,
				float*		oldEps,
				const uint	numParticles,
				bool		initStep)
{
	const uint index = INTMUL(blockIdx.x, blockDim.x) + threadIdx.x;
	
	if(index < numParticles) {
		const particleinfo info = tex1Dfetch(infoTex, index);
		const vertexinfo vertices = tex1Dfetch(vertTex, index);
		//const float ro1 = oldVel[vertices.x].w;
		//const float ro2 = oldVel[vertices.y].w;
		//const float ro3 = oldVel[vertices.z].w;
		const float4 vel1 = oldVel[vertices.x];
		const float4 vel2 = oldVel[vertices.y];
		const float4 vel3 = oldVel[vertices.z];
		const float pres1 = oldPressure[vertices.x];
		const float pres2 = oldPressure[vertices.y];
		const float pres3 = oldPressure[vertices.z];
		const float k1 = oldTKE[vertices.x];
		const float k2 = oldTKE[vertices.y];
		const float k3 = oldTKE[vertices.z];
		const float eps1 = oldEps[vertices.x];
		const float eps2 = oldEps[vertices.y];
		const float eps3 = oldEps[vertices.z];

		if (BOUNDARY(info)) {
			//oldVel[index].w = (ro1 + ro2 + ro3)/3.f;
			oldVel[index] = (vel1 + vel2 + vel3)/3.f;
			oldPressure[index] = (pres1 + pres2 + pres3)/3.f;
			oldTKE[index] = (k1 + k2 + k3)/3.f;
			oldEps[index] = (eps1 + eps2 + eps3)/3.f;
		}
		//FIXME: it should be implemented somewhere in initializeGammaAndGradGamma keeping initial velocity values, if given
		if (initStep && (FLUID(info) || VERTEX(info))) {
			oldVel[index].x = 0;
			oldVel[index].y = 0;
			oldVel[index].z = 0;
		}
	}
}

template<KernelType kerneltype>
__global__ void
__launch_bounds__(BLOCK_SIZE_SHEPARD, MIN_BLOCKS_SHEPARD)
dynamicBoundConditionsDevice(	const float4*	oldPos,
				float4*		oldVel,
				float*		oldPressure,
				float*		oldTKE,
				float*		oldEps,
				const uint*	particleHash,
				const uint*	cellStart,
				const neibdata*	neibsList,
				const uint	numParticles,
				const float deltap,
				const float	slength,
				const float	influenceradius)
{
	const uint index = INTMUL(blockIdx.x,blockDim.x) + threadIdx.x;

	if (index >= numParticles)
		return;

	// read particle data from sorted arrays
	// kernel is only run for vertex particles
	const particleinfo info = tex1Dfetch(infoTex, index);
	if (!VERTEX(info))
		return;

	#if( __COMPUTE__ >= 20)
	const float4 pos = oldPos[index];
	#else
	const float4 pos = tex1Dfetch(posTex, index);
	#endif

	const float vel = length(make_float3(oldVel[index]));

	// in contrast to Shepard filter particle itself doesn't contribute into summation
	float temp1 = 0;
	float temp2 = 0; // summation for computing density
	float temp3 = 0; // summation for computing TKE
	float alpha = 0;

	// Compute grid position of current particle
	const int3 gridPos = calcGridPosFromHash(particleHash[index]);

	// Persistent variables across getNeibData calls
	char neib_cellnum = 0;
	uint neib_cell_base_index = 0;

	// Loop over all the neighbors
	for (idx_t i = 0; i < d_neiblist_end; i += d_neiblist_stride) {
		neibdata neib_data = neibsList[i + index];

		if (neib_data == 0xffff) break;

		float3 pos_corr;
		const uint neib_index = getNeibIndex(pos, pos_corr, cellStart, neib_data, gridPos,
					neib_cellnum, neib_cell_base_index);

		// Compute relative position vector and distance
		// Now relPos is a float4 and neib mass is stored in relPos.w
		#if( __COMPUTE__ >= 20)
		const float4 relPos = pos_corr - oldPos[neib_index];
		#else
		const float4 relPos = pos_corr - tex1Dfetch(posTex, neib_index);
		#endif
		const float r = length(as_float3(relPos));

//		const float neib_rho = tex1Dfetch(velTex, neib_index).w;
		const float neib_rho = oldVel[neib_index].w;
		const particleinfo neib_info = tex1Dfetch(infoTex, neib_index);
		const float neib_pres = P(neib_rho, PART_FLUID_NUM(neib_info));
		const float neib_vel = length(make_float3(oldVel[neib_index]));
		const float neib_k = oldTKE[neib_index];

		if (r < influenceradius && FLUID(neib_info)) {
			const float w = W<kerneltype>(r, slength)*relPos.w;
			temp1 += w;
			temp2 += w/neib_rho*(neib_pres/neib_rho + dot(d_gravity,as_float3(relPos))/* + 0.5*(neib_vel*neib_vel-vel*vel)*/);
			temp3 += w/neib_rho*neib_k;
			alpha += w/neib_rho;
		}
	}

	if(alpha)
	{
		oldVel[index].w = temp1/alpha; //FIXME: this can be included directly in the next line
		oldPressure[index] = temp2*oldVel[index].w/alpha;
		//oldVel[index].w = rho(oldPressure[index], PART_FLUID_NUM(info));
		oldTKE[index] = temp3/alpha;
		oldEps[index] = pow(0.09f, 0.75f)*pow(oldTKE[index], 1.5f)/0.41f/deltap;
	}
}

<<<<<<< HEAD
=======
template<KernelType kerneltype>
__global__ void
__launch_bounds__(BLOCK_SIZE_SHEPARD, MIN_BLOCKS_SHEPARD)
calcProbeDevice(	float4*		oldPos,
			float4*		oldVel,
			float*		oldPressure,
			const uint*	particleHash,
			const uint*	cellStart,
			const neibdata*	neibsList,
			const uint	numParticles,
			const float	slength,
			const float	influenceradius)
{
	const uint index = INTMUL(blockIdx.x,blockDim.x) + threadIdx.x;

	if (index >= numParticles)
		return;

	// read particle data from sorted arrays
	const particleinfo info = tex1Dfetch(infoTex, index);
	// kernel is only run for probe particles
	if (!PROBE(info))
		return;

	#if( __COMPUTE__ >= 20)
	const float4 pos = oldPos[index];
	#else
	const float4 pos = tex1Dfetch(posTex, index);
	#endif

	// in contrast to Shepard filter particle itself doesn't contribute into summation
	float pressure = 0;
	float alpha = 0;
	uint num_neib = 0;

	// Compute grid position of current particle
	const int3 gridPos = calcGridPosFromHash(particleHash[index]);

	// Persistent variables across getNeibData calls
	char neib_cellnum = 0;
	uint neib_cell_base_index = 0;

	// Loop over all the neighbors
	for (idx_t i = 0; i < d_neiblist_end; i += d_neiblist_stride) {
		neibdata neib_data = neibsList[i + index];

		if (neib_data == 0xffff) break;

		float3 pos_corr;
		const uint neib_index = getNeibIndex(pos, pos_corr, cellStart, neib_data, gridPos,
					neib_cellnum, neib_cell_base_index);

		// Compute relative position vector and distance
		// Now relPos is a float4 and neib mass is stored in relPos.w
		#if( __COMPUTE__ >= 20)
		const float4 relPos = pos_corr - oldPos[neib_index];
		#else
		const float4 relPos = pos_corr - tex1Dfetch(posTex, neib_index);
		#endif
		const float r = length(as_float3(relPos));

		const float neib_rho = oldVel[neib_index].w;
		const particleinfo neib_info = tex1Dfetch(infoTex, neib_index);

		if (r < influenceradius && FLUID(neib_info)) {
			const float w = W<kerneltype>(r, slength)*relPos.w/neib_rho;
			pressure += w*P(neib_rho, PART_FLUID_NUM(neib_info));
			alpha += w;
			num_neib++;
		}
	}

	if(alpha)
	{
		oldPos[index].w = alpha;
	}
	if(num_neib > 10)
		oldPressure[index] = pressure/alpha;
	else
		oldPressure[index] = 0;
}
/************************************************************************************************************/


>>>>>>> 62619369
/************************************************************************************************************/
/*		                  Computes mean strain rate tensor for k-e model									*/
/************************************************************************************************************/
template<KernelType kerneltype>
__global__ void
__launch_bounds__(BLOCK_SIZE_SPS, MIN_BLOCKS_SPS)
MeanScalarStrainRateDevice(	const float4* posArray,
							float* strainRate,
							const uint*	particleHash,
							const uint*	cellStart,
							const neibdata*	neibsList,
							const uint	numParticles,
							const float	slength,
							const float	influenceradius)
{
	const uint index = INTMUL(blockIdx.x,blockDim.x) + threadIdx.x;

	if (index >= numParticles)
		return;

	// read particle data from sorted arrays
	const particleinfo info = tex1Dfetch(infoTex, index);
	if (NOT_FLUID(info))
		return;

	// read particle data from sorted arrays
	#if( __COMPUTE__ >= 20)
	const float4 pos = posArray[index];
	#else
	const float4 pos = tex1Dfetch(posTex, index);
	#endif
	const float4 vel = tex1Dfetch(velTex, index);
	const float4 gradgamma = tex1Dfetch(gamTex, index);

	// Gradients of the the velocity components
	float3 dvx = make_float3(0.0f);
	float3 dvy = make_float3(0.0f);
	float3 dvz = make_float3(0.0f);

	// Compute grid position of current particle
	const int3 gridPos = calcGridPosFromHash(particleHash[index]);

	// Persistent variables across getNeibData calls
	char neib_cellnum = -1;
	uint neib_cell_base_index = 0;

	// first loop over all the neighbors for the Velocity Gradients
	for (idx_t i = 0; i < d_neiblist_end; i += d_neiblist_stride) {
		neibdata neib_data = neibsList[i + index];

		if (neib_data == 0xffff) break;

		float3 pos_corr;
		const uint neib_index = getNeibIndex(pos, pos_corr, cellStart, neib_data, gridPos,
					neib_cellnum, neib_cell_base_index);

		// Compute relative position vector and distance
		// Now relPos is a float4 and neib mass is stored in relPos.w
		#if( __COMPUTE__ >= 20)
		const float4 relPos = pos_corr - posArray[neib_index];
		#else
		const float4 relPos = pos_corr - tex1Dfetch(posTex, neib_index);
		#endif
		const float r = length(as_float3(relPos));

		if (r < influenceradius) {

			const particleinfo neib_info = tex1Dfetch(infoTex, neib_index);
			const float4 relVel = as_float3(vel) - tex1Dfetch(velTex, neib_index);

			// first term, interaction with fluid and vertex particles
			if(FLUID(neib_info) || VERTEX(neib_info)) {
				const float f = F<kerneltype>(r, slength)*relPos.w;	// 1/r ∂Wab/∂r * mb

				// Velocity Gradients (Wall-corrected)
				dvx -= relVel.x*as_float3(relPos)*f;	// dvx = -∑mb vxab (ra - rb)/r ∂Wab/∂r
				dvy -= relVel.y*as_float3(relPos)*f;	// dvy = -∑mb vyab (ra - rb)/r ∂Wab/∂r
				dvz -= relVel.z*as_float3(relPos)*f;	// dvz = -∑mb vzab (ra - rb)/r ∂Wab/∂r
			}
			// second term, interaction with boundary elements
			if(BOUNDARY(neib_info)) {
				const float4 belem = tex1Dfetch(boundTex, neib_index);
				const float3 gradgam_as = make_float3(gradGamma<kerneltype>(slength, r, belem));

				dvx += relVel.w*relVel.x*gradgam_as;	// dvx = ∑ρs vxas ∇ɣas
				dvy += relVel.w*relVel.y*gradgam_as;	// dvy = ∑ρs vyas ∇ɣas
				dvz += relVel.w*relVel.z*gradgam_as;	// dvz = ∑ρs vzas ∇ɣas
			}
		} // end if
	} // end of loop through neighbors

	dvx /= vel.w * gradgamma.w;	// dvx = -1/ɣa*ρa ∑mb vxab (ra - rb)/r ∂Wab/∂r
	dvy /= vel.w * gradgamma.w;	// dvy = -1/ɣa*ρa ∑mb vyab (ra - rb)/r ∂Wab/∂r
	dvz /= vel.w * gradgamma.w;	// dvz = -1/ɣa*ρa ∑mb vzab (ra - rb)/r ∂Wab/∂r

	// Calculate norm of the mean strain rate tensor
	float SijSij_bytwo = 2.0f*(dvx.x*dvx.x + dvy.y*dvy.y + dvz.z*dvz.z);	// 2*SijSij = 2.0((∂vx/∂x)^2 + (∂vy/∂yx)^2 + (∂vz/∂z)^2)
	float temp = dvx.y + dvy.x;
	SijSij_bytwo += temp*temp;		// 2*SijSij += (∂vx/∂y + ∂vy/∂x)^2
	temp = dvx.z + dvz.x;
	SijSij_bytwo += temp*temp;		// 2*SijSij += (∂vx/∂z + ∂vz/∂x)^2
	temp = dvy.z + dvz.y;
	SijSij_bytwo += temp*temp;		// 2*SijSij += (∂vy/∂z + ∂vz/∂y)^2
	float S = sqrtf(SijSij_bytwo);
	strainRate[index] = S;
}
/************************************************************************************************************/


/************************************************************************************************************/
/*					   Kernels for computing acceleration without gradient correction					 */
/************************************************************************************************************/

/* Normal kernels */
#include "forces_kernel.xsphdt.inc"

/************************************************************************************************************/


/************************************************************************************************************/
/*					   Kernels for XSPH, Shepard and MLS corrections									   */
/************************************************************************************************************/

// This kernel computes the Sheppard correction
template<KernelType kerneltype>
__global__ void
__launch_bounds__(BLOCK_SIZE_SHEPARD, MIN_BLOCKS_SHEPARD)
shepardDevice(	const float4*	posArray,
				float4*			newVel,
				const uint*		particleHash,
				const uint*		cellStart,
				const neibdata*	neibsList,
				const uint		numParticles,
				const float		slength,
				const float		influenceradius)
{
	const uint index = INTMUL(blockIdx.x,blockDim.x) + threadIdx.x;

	if (index >= numParticles)
		return;

	// read particle data from sorted arrays
	// normalize kernel only if the given particle is a fluid one
	const particleinfo info = tex1Dfetch(infoTex, index);
	if (NOT_FLUID(info) && !VERTEX(info))
		return;

	#if( __COMPUTE__ >= 20)
	const float4 pos = posArray[index];
	#else
	const float4 pos = tex1Dfetch(posTex, index);
	#endif

	float4 vel = tex1Dfetch(velTex, index);

	// taking into account self contribution in summation
	float temp1 = pos.w*W<kerneltype>(0, slength);
	float temp2 = temp1/vel.w ;

	// Compute grid position of current particle
	const int3 gridPos = calcGridPosFromHash(particleHash[index]);

	// Persistent variables across getNeibData calls
	char neib_cellnum = 0;
	uint neib_cell_base_index = 0;

	// loop over all the neighbors
	for (idx_t i = 0; i < d_neiblist_end; i += d_neiblist_stride) {
		neibdata neib_data = neibsList[i + index];

		if (neib_data == 0xffff) break;

		float3 pos_corr;
		const uint neib_index = getNeibIndex(pos, pos_corr, cellStart, neib_data, gridPos,
					neib_cellnum, neib_cell_base_index);

		// Compute relative position vector and distance
		// Now relPos is a float4 and neib mass is stored in relPos.w
		#if( __COMPUTE__ >= 20)
		const float4 relPos = pos_corr - posArray[neib_index];
		#else
		const float4 relPos = pos_corr - tex1Dfetch(posTex, neib_index);
		#endif
		const float r = length(as_float3(relPos));

		const float neib_rho = tex1Dfetch(velTex, neib_index).w;
		const particleinfo neib_info = tex1Dfetch(infoTex, neib_index);

		if (r < influenceradius && (FLUID(neib_info)/* || VERTEX(neib_info)*/)) {
			const float w = W<kerneltype>(r, slength)*relPos.w;
			temp1 += w;
			temp2 += w/neib_rho;
		}
	}

	vel.w = temp1/temp2;
	newVel[index] = vel;
}

// contribution of neighbor at relative position relPos with weight w to the
// MLS matrix mls
__device__ __forceinline__ void
MlsMatrixContrib(symtensor4 &mls, float4 const& relPos, float w)
{
	mls.xx += w;						// xx = ∑Wij*Vj
	mls.xy += relPos.x*w;				// xy = ∑(xi - xj)*Wij*Vj
	mls.xz += relPos.y*w;				// xz = ∑(yi - yj)*Wij*Vj
	mls.xw += relPos.z*w;				// xw = ∑(zi - zj)*Wij*Vj
	mls.yy += relPos.x*relPos.x*w;		// yy = ∑(xi - xj)^2*Wij*Vj
	mls.yz += relPos.x*relPos.y*w;		// yz = ∑(xi - xj)(yi - yj)*Wij*Vj
	mls.yw += relPos.x*relPos.z*w;		// yz = ∑(xi - xj)(zi - zj)*Wij*Vj
	mls.zz += relPos.y*relPos.y*w;		// zz = ∑(yi - yj)^2*Wij*Vj
	mls.zw += relPos.y*relPos.z*w;		// zz = ∑(yi - yj)(zi - zj)*Wij*Vj
	mls.ww += relPos.z*relPos.z*w;		// zz = ∑(yi - yj)^2*Wij*Vj

}

// contribution of neighbor at relative position relPos with weight w to the
// MLS correction when B is the first row of the inverse MLS matrix
__device__ __forceinline__ float
MlsCorrContrib(float4 const& B, float4 const& relPos, float w)
{
	return (B.x + B.y*relPos.x + B.z*relPos.y + B.w*relPos.z)*w;
	// ρ = ∑(ß0 + ß1(xi - xj) + ß2(yi - yj))*Wij*Vj
}


// This kernel computes the MLS correction
template<KernelType kerneltype>
__global__ void
__launch_bounds__(BLOCK_SIZE_MLS, MIN_BLOCKS_MLS)
MlsDevice(	const float4*	posArray,
			float4*			newVel,
			const uint*		particleHash,
			const uint*		cellStart,
			const neibdata*	neibsList,
			const uint		numParticles,
			const float		slength,
			const float		influenceradius)
{
	const uint index = INTMUL(blockIdx.x,blockDim.x) + threadIdx.x;

	if (index >= numParticles)
		return;

	// read particle data from sorted arrays
	// computing MLS matrix only for fluid particles
	const particleinfo info = tex1Dfetch(infoTex, index);
	if (NOT_FLUID(info))
		return;

	#if( __COMPUTE__ >= 20)
	const float4 pos = posArray[index];
	#else
	const float4 pos = tex1Dfetch(posTex, index);
	#endif

	float4 vel = tex1Dfetch(velTex, index);

	// MLS matrix elements
	symtensor4 mls;
	mls.xx = mls.xy = mls.xz = mls.xw =
		mls.yy = mls.yz = mls.yw =
		mls.zz = mls.zw = mls.ww = 0;

	// number of neighbors
	int neibs_num = 0;

	// taking into account self contribution in MLS matrix construction
	mls.xx = W<kerneltype>(0, slength)*pos.w/vel.w;

	// Compute grid position of current particle
	const int3 gridPos = calcGridPosFromHash(particleHash[index]);

	// Persistent variables across getNeibData calls
	char neib_cellnum = 0;
	uint neib_cell_base_index = 0;

	// First loop over all neighbors
	for (idx_t i = 0; i < d_neiblist_end; i += d_neiblist_stride) {
		neibdata neib_data = neibsList[i + index];

		if (neib_data == 0xffff) break;

		float3 pos_corr;
		const uint neib_index = getNeibIndex(pos, pos_corr, cellStart, neib_data, gridPos,
					neib_cellnum, neib_cell_base_index);

		// Compute relative position vector and distance
		// Now relPos is a float4 and neib mass is stored in relPos.w
		#if( __COMPUTE__ >= 20)
		const float4 relPos = pos_corr - posArray[neib_index];
		#else
		const float4 relPos = pos_corr - tex1Dfetch(posTex, neib_index);
		#endif
		const float r = length(as_float3(relPos));

		const float neib_rho = tex1Dfetch(velTex, neib_index).w;
		const particleinfo neib_info = tex1Dfetch(infoTex, neib_index);

		// interaction between two particles
		if (r < influenceradius && FLUID(neib_info)) {
			neibs_num ++;
			float w = W<kerneltype>(r, slength)*relPos.w/neib_rho;	// Wij*Vj
			MlsMatrixContrib(mls, relPos, w);
		}
	} // end of first loop trough neighbors

	// Resetting persistent variables across getNeibData
	neib_cellnum = 0;
	neib_cell_base_index = 0;

	// safe inverse of MLS matrix
	// the matrix is inverted only if |det|/max|aij|^4 > EPSDET
	// and if the number of fluids neighbors if above a minimum
	// value, otherwise no correction is applied
	float maxa = norm_inf(mls);
	maxa *= maxa;
	maxa *= maxa;
	float D = det(mls);
	if (D > maxa*EPSDETMLS && neibs_num > MINCORRNEIBSMLS) {  // FIXME: should be |det| ?????
		// first row of inverse matrix
		D = 1/D;
		float4 B;
		B.x = (mls.yy*mls.zz*mls.ww + mls.yz*mls.zw*mls.yw + mls.yw*mls.yz*mls.zw - mls.yy*mls.zw*mls.zw - mls.yz*mls.yz*mls.ww - mls.yw*mls.zz*mls.yw)*D;
		B.y = (mls.xy*mls.zw*mls.zw + mls.yz*mls.xz*mls.ww + mls.yw*mls.zz*mls.xw - mls.xy*mls.zz*mls.ww - mls.yz*mls.zw*mls.xw - mls.yw*mls.xz*mls.zw)*D;
		B.z = (mls.xy*mls.yz*mls.ww + mls.yy*mls.zw*mls.xw + mls.yw*mls.xz*mls.yw - mls.xy*mls.zw*mls.yw - mls.yy*mls.xz*mls.ww - mls.yw*mls.yz*mls.xw)*D;
		B.w = (mls.xy*mls.zz*mls.yw + mls.yy*mls.xz*mls.zw + mls.yz*mls.yz*mls.xw - mls.xy*mls.yz*mls.zw - mls.yy*mls.zz*mls.xw - mls.yz*mls.xz*mls.yw)*D;

		// taking into account self contribution in density summation
		vel.w = B.x*W<kerneltype>(0, slength)*pos.w;

		// loop over all the neighbors (Second loop)
		for (idx_t i = 0; i < d_neiblist_end; i += d_neiblist_stride) {
			neibdata neib_data = neibsList[i + index];

			if (neib_data == 0xffff) break;

			float3 pos_corr;
			const uint neib_index = getNeibIndex(pos, pos_corr, cellStart, neib_data, gridPos,
						neib_cellnum, neib_cell_base_index);

			// Compute relative position vector and distance
			// Now relPos is a float4 and neib mass is stored in relPos.w
			#if( __COMPUTE__ >= 20)
			const float4 relPos = pos_corr - posArray[neib_index];
			#else
			const float4 relPos = pos_corr - tex1Dfetch(posTex, neib_index);
			#endif
			const float r = length(as_float3(relPos));

			const float neib_rho = tex1Dfetch(velTex, neib_index).w;
			const particleinfo neib_info = tex1Dfetch(infoTex, neib_index);

			// interaction between two particles
			if (r < influenceradius && FLUID(neib_info)) {
				const float w = W<kerneltype>(r, slength)*relPos.w;	 // ρj*Wij*Vj = mj*Wij
				vel.w += MlsCorrContrib(B, relPos, w);
			}
		}  // end of second loop trough neighbors
	} else {
		// Resort to Sheppard filter in absence of invertible matrix
		// see also shepardDevice. TODO: share the code
		float temp1 = pos.w*W<kerneltype>(0, slength);
		float temp2 = temp1/vel.w;

		// loop over all the neighbors (Second loop)
		for (idx_t i = 0; i < d_neiblist_end; i += d_neiblist_stride) {
			neibdata neib_data = neibsList[i + index];

			if (neib_data == 0xffff) break;

			float3 pos_corr;
			const uint neib_index = getNeibIndex(pos, pos_corr, cellStart, neib_data, gridPos,
						neib_cellnum, neib_cell_base_index);

			// Compute relative position vector and distance
			// Now relPos is a float4 and neib mass is stored in relPos.w
			#if( __COMPUTE__ >= 20)
			const float4 relPos = pos_corr - posArray[neib_index];
			#else
			const float4 relPos = pos_corr - tex1Dfetch(posTex, neib_index);
			#endif
			const float r = length(as_float3(relPos));

			const float neib_rho = tex1Dfetch(velTex, neib_index).w;
			const particleinfo neib_info = tex1Dfetch(infoTex, neib_index);

			// interaction between two particles
			if (r < influenceradius && FLUID(neib_info)) {
					// ρj*Wij*Vj = mj*Wij
					const float w = W<kerneltype>(r, slength)*relPos.w;
					// ρ = ∑(ß0 + ß1(xi - xj) + ß2(yi - yj))*Wij*Vj
					temp1 += w;
					temp2 += w/neib_rho;
			}
		}  // end of second loop through neighbors

		vel.w = temp1/temp2;
	}

	newVel[index] = vel;
}
/************************************************************************************************************/

/************************************************************************************************************/
/*					   CFL max kernel																		*/
/************************************************************************************************************/
template <unsigned int blockSize>
__global__ void
fmaxDevice(float *g_idata, float *g_odata, const uint n)
{
	extern __shared__ float sdata[];

	// perform first level of reduction,
	// reading from global memory, writing to shared memory
	unsigned int tid = threadIdx.x;
	unsigned int i = blockIdx.x*blockSize*2 + threadIdx.x;
	unsigned int gridSize = blockSize*2*gridDim.x;

	float myMax = 0;

	// we reduce multiple elements per thread.  The number is determined by the 
	// number of active thread blocks (via gridDim).  More blocks will result
	// in a larger gridSize and therefore fewer elements per thread
	while (i < n)
	{         
		myMax = max(myMax, g_idata[i]);
		// ensure we don't read out of bounds
		if (i + blockSize < n) 
			myMax = max(myMax, g_idata[i + blockSize]);
		i += gridSize;
	} 

	// each thread puts its local sum into shared memory 
	sdata[tid] = myMax;
	__syncthreads();

	// do reduction in shared mem
	if (blockSize >= 512) { if (tid < 256) { sdata[tid] = myMax = max(myMax,sdata[tid + 256]); } __syncthreads(); }
	if (blockSize >= 256) { if (tid < 128) { sdata[tid] = myMax = max(myMax,sdata[tid + 128]); } __syncthreads(); }
	if (blockSize >= 128) { if (tid <  64) { sdata[tid] = myMax = max(myMax,sdata[tid +  64]); } __syncthreads(); }

	// now that we are using warp-synchronous programming (below)
	// we need to declare our shared memory volatile so that the compiler
	// doesn't reorder stores to it and induce incorrect behavior.
	if (tid < 32)
	{
		volatile float* smem = sdata;
		if (blockSize >=  64) { smem[tid] = myMax = max(myMax, smem[tid + 32]); }
		if (blockSize >=  32) { smem[tid] = myMax = max(myMax, smem[tid + 16]); }
		if (blockSize >=  16) { smem[tid] = myMax = max(myMax, smem[tid +  8]); }
		if (blockSize >=   8) { smem[tid] = myMax = max(myMax, smem[tid +  4]); }
		if (blockSize >=   4) { smem[tid] = myMax = max(myMax, smem[tid +  2]); }
		if (blockSize >=   2) { smem[tid] = myMax = max(myMax, smem[tid +  1]); }
	}

	// write result for this block to global mem 
	if (tid == 0) 
        g_odata[blockIdx.x] = sdata[0];
}
/************************************************************************************************************/

/************************************************************************************************************/
/*					   Parallel reduction kernels															*/
/************************************************************************************************************/

extern __shared__ float4 shmem4[];

extern "C" __global__
void calcEnergiesDevice(
	const		float4	*pPos,
	const		float4	*pVel,
	const	particleinfo	*pInfo,
	const		uint	*particleHash,
		uint	numParticles,
		uint	numFluids,
		float4	*output
		)
{
	// shared memory for this kernel should be sized to
	// blockDim.x*numFluids*sizeof(float4)*2

	uint gid = INTMUL(blockIdx.x,blockDim.x) + threadIdx.x;
	uint stride = INTMUL(gridDim.x,blockDim.x);
	// .x kinetic, .y potential, .z internal
	float4 energy[MAX_FLUID_TYPES], E_k[MAX_FLUID_TYPES];

#pragma unroll
	for (uint i = 0; i < MAX_FLUID_TYPES; ++i)
		energy[i] = E_k[i] = make_float4(0.0f);

	while (gid < numParticles) {
		const float4 pos = pPos[gid];
		const float4 vel = pVel[gid];
		const int3 gridPos = calcGridPosFromHash(particleHash[gid]);
		particleinfo pinfo = pInfo[gid];
		if (FLUID(pinfo)) {
			uint fluid_num = PART_FLUID_NUM(pinfo);
			float v2 = kahan_sqlength(as_float3(vel));
			// TODO improve precision by splitting the float part from the grid part
			float gh = kahan_dot(d_gravity, as_float3(pos) + gridPos*d_cellSize + 0.5f*d_cellSize);
			kahan_add(energy[fluid_num].x, pos.w*v2/2, E_k[fluid_num].x);
			kahan_add(energy[fluid_num].y, -pos.w*gh, E_k[fluid_num].y);
			// internal elastic energy
			float gamma = d_gammacoeff[fluid_num];
			float gm1 = d_gammacoeff[fluid_num]-1;
			float rho0 = d_rho0[fluid_num];
			float elen = __powf(vel.w/rho0, gm1)/gm1 + rho0/vel.w - gamma/gm1;
			float ssp = soundSpeed(vel.w, fluid_num);
			elen *= ssp*ssp/gamma;
			kahan_add(energy[fluid_num].z, pos.w*elen, E_k[fluid_num].z);
		}
		gid += stride;
	}

	uint lid = threadIdx.x;
	for (uint offset = blockDim.x/2; offset; offset >>= 1) {
		stride = offset*numFluids; // stride between fields in shmem4 memory
		if (lid >= offset && lid < 2*offset) {
			for (uint i = 0; i < numFluids; ++i) {
				uint idx = lid + offset*i;
				shmem4[idx] = energy[i];
				idx += stride;
				shmem4[idx] = E_k[i];
			}
		}
		__syncthreads();
		if (lid < offset) {
			for (uint i = 0; i < numFluids; ++i) {
				uint idx = lid + offset*(i+1);
				float4 other = shmem4[idx];
				idx += stride;
				float4 oth_k = shmem4[idx];
				kahan_add(energy[i].x, oth_k.x, E_k[i].x);
				kahan_add(energy[i].x, other.x, E_k[i].x);
				kahan_add(energy[i].y, oth_k.y, E_k[i].y);
				kahan_add(energy[i].y, other.y, E_k[i].y);
				kahan_add(energy[i].z, oth_k.z, E_k[i].z);
				kahan_add(energy[i].z, other.z, E_k[i].z);
			}
		}
	}

	if (lid == 0) {
		for (uint i = 0; i < numFluids; ++i) {
			output[blockIdx.x + INTMUL(gridDim.x,i)] = energy[i];
			output[blockIdx.x + INTMUL(gridDim.x,numFluids+i)] = E_k[i];
		}
	}
}

// final reduction stage
extern "C" __global__
void calcEnergies2Device(
		float4* buffer,
		uint	prev_blocks,
		uint	numFluids)
{
	// shared memory for this kernel should be sized to
	// blockDim.x*numFluids*sizeof(float4)*2

	uint gid = threadIdx.x;
	float4 energy[MAX_FLUID_TYPES];
	float4 E_k[MAX_FLUID_TYPES];
	for (uint i = 0; i < numFluids; ++i) {
		if (gid < prev_blocks) {
			energy[i] = buffer[gid + prev_blocks*i];
			E_k[i] = buffer[gid + prev_blocks*(numFluids+i)];
		} else {
			energy[i] = E_k[i] = make_float4(0.0f);
		}
	}

	uint stride;
	for (uint offset = blockDim.x/2; offset; offset >>= 1) {
		stride = offset*numFluids; // stride between fields in shmem4 memory
		if (gid >= offset && gid < 2*offset) {
			for (uint i = 0; i < numFluids; ++i) {
				uint idx = gid + offset*i;
				shmem4[idx] = energy[i];
				idx += stride;
				shmem4[idx] = E_k[i];
			}
		}
		__syncthreads();
		if (gid < offset) {
			for (uint i = 0; i < numFluids; ++i) {
				uint idx = gid + offset*(i+1);
				float4 other = shmem4[idx];
				idx += stride;
				float4 oth_k = shmem4[idx];
				kahan_add(energy[i].x, oth_k.x, E_k[i].x);
				kahan_add(energy[i].x, other.x, E_k[i].x);
				kahan_add(energy[i].y, oth_k.y, E_k[i].y);
				kahan_add(energy[i].y, other.y, E_k[i].y);
				kahan_add(energy[i].z, oth_k.z, E_k[i].z);
				kahan_add(energy[i].z, other.z, E_k[i].z);
			}
		}
	}

	if (gid == 0) {
		for (uint i = 0; i < numFluids; ++i)
			buffer[i] = energy[i] + E_k[i];
	}
}


/************************************************************************************************************/
/*					   Auxiliary kernels used for post processing										    */
/************************************************************************************************************/

// This kernel compute the vorticity field
template<KernelType kerneltype>
__global__ void
calcVortDevice(	const	float4*		posArray,
						float3*		vorticity,
				const	uint*		particleHash,
				const	uint*		cellStart,
				const	neibdata*	neibsList,
				const	uint		numParticles,
				const	float		slength,
				const	float		influenceradius)
{
	const uint index = INTMUL(blockIdx.x,blockDim.x) + threadIdx.x;

	if (index >= numParticles)
		return;

	// read particle data from sorted arrays
	// computing vorticity only for fluid particles
	const particleinfo info = tex1Dfetch(infoTex, index);
	if (NOT_FLUID(info))
		return;

	#if( __COMPUTE__ >= 20)
	const float4 pos = posArray[index];
	#else
	const float4 pos = tex1Dfetch(posTex, index);
	#endif
	const float4 vel = tex1Dfetch(velTex, index);

	float3 vort = make_float3(0.0f);

	// Compute grid position of current particle
	const int3 gridPos = calcGridPosFromHash(particleHash[index]);

	// Persistent variables across getNeibData calls
	char neib_cellnum = 0;
	uint neib_cell_base_index = 0;

	// First loop over all neighbors
	for (idx_t i = 0; i < d_neiblist_end; i += d_neiblist_stride) {
		neibdata neib_data = neibsList[i + index];

		if (neib_data == 0xffff) break;

		float3 pos_corr;
		const uint neib_index = getNeibIndex(pos, pos_corr, cellStart, neib_data, gridPos,
					neib_cellnum, neib_cell_base_index);

		// Compute relative position vector and distance
		// Now relPos is a float4 and neib mass is stored in relPos.w
		#if( __COMPUTE__ >= 20)
		const float4 relPos = pos_corr - posArray[neib_index];
		#else
		const float4 relPos = pos_corr - tex1Dfetch(posTex, neib_index);
		#endif
		const float r = length(as_float3(relPos));

		// Compute relative velocity
		// Now relVel is a float4 and neib density is stored in relVel.w
		const float4 relVel = as_float3(vel) - tex1Dfetch(velTex, neib_index);
        const particleinfo neib_info = tex1Dfetch(infoTex, neib_index);

		// Compute vorticity
		if (r < influenceradius && FLUID(neib_info)) {
			const float f = F<kerneltype>(r, slength)*relPos.w/relVel.w;	// ∂Wij/∂r*Vj
			// vxij = vxi - vxj and same for vyij and vzij
			vort.x += f*(relVel.y*relPos.z - relVel.z*relPos.y);		// vort.x = ∑(vyij(zi - zj) - vzij*(yi - yj))*∂Wij/∂r*Vj
			vort.y += f*(relVel.z*relPos.x - relVel.x*relPos.z);		// vort.y = ∑(vzij(xi - xj) - vxij*(zi - zj))*∂Wij/∂r*Vj
			vort.z += f*(relVel.x*relPos.y - relVel.y*relPos.x);		// vort.x = ∑(vxij(yi - yj) - vyij*(xi - xj))*∂Wij/∂r*Vj
		}
	} // end of loop trough neighbors

	vorticity[index] = vort;
}


// Testpoints
// This kernel compute the velocity at testpoints
template<KernelType kerneltype>
__global__ void
calcTestpointsVelocityDevice(	const float4*	oldPos,
								float4*			newVel,
								const uint*		particleHash,
								const uint*		cellStart,
								const neibdata*	neibsList,
								const uint		numParticles,
								const float		slength,
								const float		influenceradius)
{
	const uint index = INTMUL(blockIdx.x,blockDim.x) + threadIdx.x;
	
	if (index >= numParticles)
		return;

	// read particle data from sorted arrays
	const particleinfo info = tex1Dfetch(infoTex, index);
	if(type(info) != TESTPOINTSPART)
		return;
	
	#if (__COMPUTE__ >= 20)
	const float4 pos = oldPos[index];
	#else
	const float4 pos = tex1Dfetch(posTex, index);
	#endif
	float4 vel = tex1Dfetch(velTex, index);
	
	// this is the velocity (x,y,z) and pressure (w)
	float4 temp = make_float4(0.0f);
	// this is the shepard filter sum(w_b w_{ab})
	float alpha = 0.0f;

	// Compute grid position of current particle
	int3 gridPos = calcGridPosFromHash(particleHash[index]);

	// Persistent variables across getNeibData calls
	char neib_cellnum = 0;
	uint neib_cell_base_index = 0;

	// First loop over all neighbors
	for (idx_t i = 0; i < d_neiblist_end; i += d_neiblist_stride) {
		neibdata neib_data = neibsList[i + index];

		if (neib_data == 0xffff) break;

		float3 pos_corr;
		const uint neib_index = getNeibIndex(pos, pos_corr, cellStart, neib_data, gridPos,
					neib_cellnum, neib_cell_base_index);

		// Compute relative position vector and distance
		// Now relPos is a float4 and neib mass is stored in relPos.w
		#if (__COMPUTE__ >= 20)
		const float4 relPos = pos_corr - oldPos[neib_index];
		#else
		const float4 relPos = pos_corr - tex1Dfetch(posTex, neib_index);
		#endif
		const float r = length(as_float3(relPos));

		const float4 neib_vel = tex1Dfetch(velTex, neib_index);
        const particleinfo neib_info = tex1Dfetch(infoTex, neib_index);

		if (r < influenceradius && FLUID(neib_info)) {
			const float w = W<kerneltype>(r, slength)*relPos.w/neib_vel.w;	// Wij*mj
			//Velocity
			temp.x += w*neib_vel.x;
			temp.y += w*neib_vel.y;
			temp.z += w*neib_vel.z;
			//Pressure
			temp.w += w*P(neib_vel.w, object(neib_info));
			//Shepard filter
			alpha += w;
		}
	}

	// Renormalization by the Shepard filter
	if(alpha>1e-5) {
		vel = temp/alpha;
	}
	else {
		vel = make_float4(0.0f);
	}

	newVel[index] = vel;
}


// Free surface detection
// This kernel detects the surface particles
template<KernelType kerneltype, bool savenormals>
__global__ void
calcSurfaceparticleDevice(	const	float4*			posArray,
									float4*			normals,
									particleinfo*	newInfo,
							const	uint*			particleHash,
							const	uint*			cellStart,
							const	neibdata*		neibsList,
							const	uint			numParticles,
							const	float			slength,
							const	float			influenceradius)
{
	const uint index = INTMUL(blockIdx.x,blockDim.x) + threadIdx.x;

	if (index >= numParticles)
		return;

	// read particle data from sorted arrays
	particleinfo info = tex1Dfetch(infoTex, index);

	if (NOT_FLUID(info)) {
		newInfo[index] = info;
		return;
	}

	#if( __COMPUTE__ >= 20)
	const float4 pos = posArray[index];
	#else
	const float4 pos = tex1Dfetch(posTex, index);
	#endif
	float4 normal = make_float4(0.0f);

	// Compute grid position of current particle
	int3 gridPos = calcGridPosFromHash(particleHash[index]);

	info.x &= ~SURFACE_PARTICLE_FLAG;
	normal.w = W<kerneltype>(0.0f, slength)*pos.w;

	// Persistent variables across getNeibData calls
	char neib_cellnum = 0;
	uint neib_cell_base_index = 0;

	// First loop over all neighbors
	for (idx_t i = 0; i < d_neiblist_end; i += d_neiblist_stride) {
		neibdata neib_data = neibsList[i + index];

		if (neib_data == 0xffff) break;

		float3 pos_corr;
		const uint neib_index = getNeibIndex(pos, pos_corr, cellStart, neib_data, gridPos,
					neib_cellnum, neib_cell_base_index);

		// Compute relative position vector and distance
		// Now relPos is a float4 and neib mass is stored in relPos.w
		#if( __COMPUTE__ >= 20)
		const float4 relPos = pos_corr - posArray[neib_index];
		#else
		const float4 relPos = pos_corr - tex1Dfetch(posTex, neib_index);
		#endif
		const float r = length(as_float3(relPos));

		const float neib_density = tex1Dfetch(velTex, neib_index).w;

		if (r < influenceradius) {
			const float f = F<kerneltype>(r, slength)*relPos.w /neib_density; // 1/r ∂Wij/∂r Vj
			normal.x -= f * relPos.x;
			normal.y -= f * relPos.y;
			normal.z -= f * relPos.z;
			normal.w += W<kerneltype>(r, slength)*relPos.w;	// Wij*mj ;

		}
	}

	float normal_length = length(as_float3(normal));

	//Checking the planes
	// TODO: fix me for homogenous precision
	for (uint i = 0; i < d_numplanes; ++i) {
		float r = abs(dot(as_float3(pos), as_float3(d_planes[i])) + d_planes[i].w)/d_plane_div[i];
		if (r < influenceradius) {
			as_float3(normal) += as_float3(d_planes[i])* normal_length;
			normal_length = length(as_float3(normal));
		}
	}

	// Second loop over all neighbors

	// Resetting grid position of current particle
	gridPos = calcGridPosFromHash(particleHash[index]);

	// Resetting persistent variables across getNeibData
	neib_cellnum = 0;
	neib_cell_base_index = 0;

	// loop over all the neighbors (Second loop)
	int nc = 0;
	for (idx_t i = 0; i < d_neiblist_end; i += d_neiblist_stride) {
		neibdata neib_data = neibsList[i + index];

		if (neib_data == 0xffff) break;

		float3 pos_corr;
		const uint neib_index = getNeibIndex(pos, pos_corr, cellStart, neib_data, gridPos,
					neib_cellnum, neib_cell_base_index);

		// Compute relative position vector and distance
		// Now relPos is a float4 and neib mass is stored in relPos.w
		#if( __COMPUTE__ >= 20)
		const float4 relPos = pos_corr - posArray[neib_index];
		#else
		const float4 relPos = pos_corr - tex1Dfetch(posTex, neib_index);
		#endif
		const float r = length(as_float3(relPos));

		float cosconeangle;

		const particleinfo neib_info = tex1Dfetch(infoTex, neib_index);

		if (r < influenceradius) {
			float criteria = -(normal.x * relPos.x + normal.y * relPos.y + normal.z * relPos.z);
			if (FLUID(neib_info))
				cosconeangle = d_cosconeanglefluid;
			else
				cosconeangle = d_cosconeanglenonfluid;

			if (criteria > r*normal_length*cosconeangle)
				nc++;
		}

	}

	if (!nc)
		info.x |= SURFACE_PARTICLE_FLAG;

	newInfo[index] = info;

	if (savenormals) {
		normal.x /= normal_length;
		normal.y /= normal_length;
		normal.z /= normal_length;
		normals[index] = normal;
		}

}
/************************************************************************************************************/

} //namespace cuforces
#endif<|MERGE_RESOLUTION|>--- conflicted
+++ resolved
@@ -1140,93 +1140,6 @@
 	}
 }
 
-<<<<<<< HEAD
-=======
-template<KernelType kerneltype>
-__global__ void
-__launch_bounds__(BLOCK_SIZE_SHEPARD, MIN_BLOCKS_SHEPARD)
-calcProbeDevice(	float4*		oldPos,
-			float4*		oldVel,
-			float*		oldPressure,
-			const uint*	particleHash,
-			const uint*	cellStart,
-			const neibdata*	neibsList,
-			const uint	numParticles,
-			const float	slength,
-			const float	influenceradius)
-{
-	const uint index = INTMUL(blockIdx.x,blockDim.x) + threadIdx.x;
-
-	if (index >= numParticles)
-		return;
-
-	// read particle data from sorted arrays
-	const particleinfo info = tex1Dfetch(infoTex, index);
-	// kernel is only run for probe particles
-	if (!PROBE(info))
-		return;
-
-	#if( __COMPUTE__ >= 20)
-	const float4 pos = oldPos[index];
-	#else
-	const float4 pos = tex1Dfetch(posTex, index);
-	#endif
-
-	// in contrast to Shepard filter particle itself doesn't contribute into summation
-	float pressure = 0;
-	float alpha = 0;
-	uint num_neib = 0;
-
-	// Compute grid position of current particle
-	const int3 gridPos = calcGridPosFromHash(particleHash[index]);
-
-	// Persistent variables across getNeibData calls
-	char neib_cellnum = 0;
-	uint neib_cell_base_index = 0;
-
-	// Loop over all the neighbors
-	for (idx_t i = 0; i < d_neiblist_end; i += d_neiblist_stride) {
-		neibdata neib_data = neibsList[i + index];
-
-		if (neib_data == 0xffff) break;
-
-		float3 pos_corr;
-		const uint neib_index = getNeibIndex(pos, pos_corr, cellStart, neib_data, gridPos,
-					neib_cellnum, neib_cell_base_index);
-
-		// Compute relative position vector and distance
-		// Now relPos is a float4 and neib mass is stored in relPos.w
-		#if( __COMPUTE__ >= 20)
-		const float4 relPos = pos_corr - oldPos[neib_index];
-		#else
-		const float4 relPos = pos_corr - tex1Dfetch(posTex, neib_index);
-		#endif
-		const float r = length(as_float3(relPos));
-
-		const float neib_rho = oldVel[neib_index].w;
-		const particleinfo neib_info = tex1Dfetch(infoTex, neib_index);
-
-		if (r < influenceradius && FLUID(neib_info)) {
-			const float w = W<kerneltype>(r, slength)*relPos.w/neib_rho;
-			pressure += w*P(neib_rho, PART_FLUID_NUM(neib_info));
-			alpha += w;
-			num_neib++;
-		}
-	}
-
-	if(alpha)
-	{
-		oldPos[index].w = alpha;
-	}
-	if(num_neib > 10)
-		oldPressure[index] = pressure/alpha;
-	else
-		oldPressure[index] = 0;
-}
-/************************************************************************************************************/
-
-
->>>>>>> 62619369
 /************************************************************************************************************/
 /*		                  Computes mean strain rate tensor for k-e model									*/
 /************************************************************************************************************/
