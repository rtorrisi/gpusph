--- conflicted
+++ resolved
@@ -271,36 +271,6 @@
 		gdata->addSeparators(gdata->allocatedParticles).c_str(),
 		gdata->addSeparators(gdata->totParticles).c_str() );
 
-<<<<<<< HEAD
-	// copy planes from the problem to the shared array, if there are any,
-	// and convert them into the form required for homogeneous accuracy
-	if (gdata->numPlanes) {
-		problem->copy_planes(gdata->s_hPlanes);
-
-		/* domain centerpoint, used to find the plane point below */
-		const double3 midPoint = problem->get_worldorigin() + problem->get_worldsize()/2;
-		for (uint i = 0; i < gdata->numPlanes; ++i) {
-			const double4 &p = gdata->s_hPlanes[i];
-			double norm = length3(p);
-			const double3 normal = as_double3(p)/norm;
-			gdata->s_hPlaneNormal[i] = make_float3(normal);
-
-			/* For the plane point, we pick the one closest to the center of the domain
-			 * TODO find a better logic ? */
-
-			/* note that to compute the distance we dot with the normal, and then
-			 * add p.w/norm, since p.w is still not normalized */
-			const double midDist = dot(midPoint, normal) + p.w/norm;
-			double3 planePoint = midPoint - midDist*normal;
-
-			problem->calc_grid_and_local_pos(planePoint,
-				gdata->s_hPlanePointGridPos + i,
-				gdata->s_hPlanePointLocalPos + i);
-		}
-	}
-
-=======
->>>>>>> 97b69b3f
 	/* Now we either copy particle data from the Problem to the GPUSPH buffers,
 	 * or, if it was requested, we load buffers from a HotStart file
 	 */
