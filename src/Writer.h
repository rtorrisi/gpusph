--- conflicted
+++ resolved
@@ -235,12 +235,7 @@
 	std::ofstream		m_timefile;
 
 	const Problem	*m_problem;
-<<<<<<< HEAD
-	std::string			next_filenum();
 	std::string			current_filenum() const;
-=======
-	string			current_filenum() const;
->>>>>>> c4707180
 	const GlobalData*		gdata;
 };
 
