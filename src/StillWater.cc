--- conflicted
+++ resolved
@@ -182,11 +182,7 @@
 }
 
 
-<<<<<<< HEAD
-void StillWater::copy_to_array(float4 *pos, float4 *vel, particleinfo *info, hashKey *hash)
-=======
 void StillWater::copy_to_array(BufferList &buffers)
->>>>>>> 08515c3e
 {
 	float4 *pos = buffers.getData<BUFFER_POS>();
 	hashKey *hash = buffers.getData<BUFFER_HASH>();
@@ -214,14 +210,8 @@
 	j += parts.size();
 	std::cout << "Fluid part mass: " << pos[j-1].w << "\n";
 
-<<<<<<< HEAD
-void StillWater::copy_to_array(float4 *pos, float4 *vel, particleinfo *info, vertexinfo *vertices, float4 *boundelm, hashKey* hash)
-{
-	copy_to_array(pos, vel, info, hash);
-=======
 	if (m_simparams.boundarytype == SA_BOUNDARY) {
 			uint j = parts.size() + boundary_parts.size();
->>>>>>> 08515c3e
 
 			std::cout << "Vertex parts: " << vertex_parts.size() << "\n";
 		for (uint i = j; i < j + vertex_parts.size(); i++) {
@@ -233,17 +223,6 @@
 		j += vertex_parts.size();
 		std::cout << "Vertex part mass: " << pos[j-1].w << "\n";
 
-<<<<<<< HEAD
-	std::cout << "Vertex parts: " << vertex_parts.size() << "\n";
-	for (uint i = j; i < j + vertex_parts.size(); i++) {
-		float rho = density(H - pos[i].z, 0);
-		vel[i] = make_float4(0, 0, 0, rho);
-		info[i] = make_particleinfo(VERTEXPART, 0, i);
-		calc_localpos_and_hash(vertex_parts[i-j], info[i], pos[i], hash[i]);
-	}
-	j += vertex_parts.size();
-	std::cout << "Vertex part mass: " << pos[j-1].w << "\n";
-=======
 		if(vertex_indexes.size() != boundary_parts.size()) {
 			std::cout << "ERROR! Incorrect connectivity array!\n";
 			exit(1);
@@ -252,7 +231,6 @@
 			std::cout << "ERROR! Incorrect boundary elements array!\n";
 			exit(1);
 		}
->>>>>>> 08515c3e
 
 		uint offset = parts.size() + boundary_parts.size();
 		for (uint i = 0; i < boundary_parts.size(); i++) {
