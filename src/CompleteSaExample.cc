#include <math.h>
#include <string>
#include <iostream>

#include "CompleteSaExample.h"
#include "GlobalData.h"

#define USE_PLANES 0

CompleteSaExample::CompleteSaExample(const GlobalData *_gdata) : Problem(_gdata)
{
	h5File.setFilename("meshes/0.complete_sa_example.h5sph");

	container = STLMesh::load_stl("./meshes/CompleteSaExample_container_coarse.stl");
	cube = STLMesh::load_stl("./meshes/CompleteSaExample_cube_coarse.stl");

	m_simparams.numObjects = 2;

	m_simparams.sfactor=1.3f;
	set_deltap(0.02f);

	m_physparams.kinematicvisc = 1.0e-2f;
	m_simparams.visctype = DYNAMICVISC;
	m_physparams.gravity = make_float3(0.0, 0.0, -9.81);
	m_physparams.set_density(0, 1000.0, 7.0f, 70.0f);

	// ugh (cit.)
	m_simparams.maxneibsnum = 384;

	m_simparams.tend = 10.0;
	m_simparams.testpoints = false;
	m_simparams.surfaceparticle = false;
	m_simparams.savenormals = false;
<<<<<<< HEAD
	H = 0.5;
=======
	initial_water_level = 0.5;
	expected_final_water_level = INLET_WATER_LEVEL;
>>>>>>> a115477d
	// extra margin around the domain size
	const double MARGIN = 0.1;
	const double INLET_BOX_LENGTH = 0.25;
	// size of the main cube, exlcuding the inlet and any margin
	box_l = box_w = box_h = 1.0;
	// world size
	world_l = box_l + INLET_BOX_LENGTH + 2 * MARGIN; // length is 1 (box) + 0.2 (inlet box length)
	world_w = box_w + 2 * MARGIN;
	world_h = box_h + 2 * MARGIN;
	m_origin = make_double3(- INLET_BOX_LENGTH - MARGIN, - MARGIN, - MARGIN);
	m_simparams.calcPrivate = false;
	m_simparams.inoutBoundaries = true;
	m_simparams.movingBoundaries = true;
	//m_simparams.floatingObjects = true;

	// SPH parameters
	m_simparams.dt = 0.00004f;
	m_simparams.xsph = false;
	m_simparams.dtadapt = true;
	m_simparams.dtadaptfactor = 0.3;
	m_simparams.buildneibsfreq = 1;
	m_simparams.shepardfreq = 0;
	m_simparams.mlsfreq = 0;
	m_simparams.ferrari = 0.1;
	m_simparams.mbcallback = false;
	m_simparams.boundarytype = SA_BOUNDARY;
	m_simparams.nlexpansionfactor = 1.1;

	// Size and origin of the simulation domain
	m_size = make_double3(world_l, world_w ,world_h);

	// Physical parameters
	float g = length(m_physparams.gravity);

	m_physparams.dcoeff = 5.0f*g*expected_final_water_level;

	m_physparams.r0 = m_deltap;

	m_physparams.artvisccoeff = 0.3f;
	m_physparams.epsartvisc = 0.01*m_simparams.slength*m_simparams.slength;
	m_physparams.epsxsph = 0.5f;

	// Drawing and saving times
	set_timer_tick(1.0e-2);
	add_writer(VTKWRITER, 1);

	// will use only 1 ODE body: the floating/moving cube (container is fixed)
<<<<<<< HEAD
	//allocate_ODE_bodies(1);
	//dInitODE();
	//// world setup
	//m_ODEWorld = dWorldCreate(); // ODE world for dynamics
	//m_ODESpace = dHashSpaceCreate(0); // ODE world for collisions
	////m_ODEJointGroup = dJointGroupCreate(0);  // Joint group for collision detection
	//// Set gravity（x, y, z)
	//dWorldSetGravity(m_ODEWorld,
	//	m_physparams.gravity.x, m_physparams.gravity.y, m_physparams.gravity.z);
=======
	allocate_ODE_bodies(1);
	dInitODE();
	// world setup
	m_ODEWorld = dWorldCreate(); // ODE world for dynamics
	m_ODESpace = dHashSpaceCreate(0); // ODE world for collisions
	m_ODEJointGroup = dJointGroupCreate(0);  // Joint group for collision detection
	// Set gravity（x, y, z)
	dWorldSetGravity(m_ODEWorld,
		m_physparams.gravity.x, m_physparams.gravity.y, m_physparams.gravity.z);
>>>>>>> a115477d

	// Name of problem used for directory creation
	m_name = "CompleteSaExample";
}

// for an exaple ODE_nearCallback see
// http://ode-wiki.org/wiki/index.php?title=Manual:_Collision_Detection#Collision_detection
void CompleteSaExample::ODE_near_callback(void * data, dGeomID o1, dGeomID o2)
{
	// ODE generates multiple candidate contact points. We should use at least 3 for cube-plane
	// interaction, the more the better (probably).
	// CHECK: any significant correlation between performance and MAX_CONTACTS?
	const int MAX_CONTACTS = 10;
	dContact contact[MAX_CONTACTS];

	// offset between dContactGeom-s of consecutive dContact-s in contact araray
	const uint skip_offset = sizeof(dContact);

	// Do no handle collisions between planes. With 1 floatinb cube, "skip collisions not involving the cube"
	if (o1 != cube->m_ODEGeom && o2 != cube->m_ODEGeom)
		return;

	// collide the candidate pair o1, o2
	int num_contacts = dCollide(o1, o2, MAX_CONTACTS, &contact[0].geom, skip_offset);

	// resulting collision points are treated by ODE as joints. We use them all
	for (int i = 0; i < num_contacts; i++) {
		contact[i].surface.mode = dContactBounce;
		contact[i].surface.mu   = dInfinity;
		contact[i].surface.bounce     = 0.0; // (0.0~1.0) restitution parameter
		contact[i].surface.bounce_vel = 0.0; // minimum incoming velocity for bounce
		dJointID c = dJointCreateContact(m_ODEWorld, m_ODEJointGroup, &contact[i]);
		dJointAttach (c, dGeomGetBody(contact[i].geom.g1), dGeomGetBody(contact[i].geom.g2));
	}
}

CompleteSaExample::~CompleteSaExample()
{
	//dSpaceDestroy(m_ODESpace);
	//dWorldDestroy(m_ODEWorld);
	//dCloseODE();
}

int CompleteSaExample::fill_parts()
{
<<<<<<< HEAD
	/*
	// here create ODE planes in the geom space, if needed (no ODE body)
	container->ODEGeomCreate(m_ODESpace, m_deltap);
=======
	/* If we needed an accurate collision detection between the container and the cube (i.e.
	 * using the actual container mesh instead of modelling it with 5 infinite planes), we'd
	 * have to create a geometry for the container as well. However, in this case the mesh
	 * should be "thick" (2 layers, with volume inside) and not flat. With a flat mesh, ODE
	 * detects the contained cube as penetrated into the container and thus colliding.
	 * Long story short: don't uncomment the following.
	 */
	//container->ODEGeomCreate(m_ODESpace, m_deltap);
>>>>>>> a115477d

	// cube density half water density
	const double water_density_fraction = 0.5F;
	const double cube_density = 1000.0 * water_density_fraction; // 1000 = water
	//cube->ODEBodyCreate(m_ODEWorld, m_deltap, cube_density); // only dynamics
	//cube->ODEGeomCreate(m_ODESpace, m_deltap); // only collisions
	cube->ODEBodyCreate(m_ODEWorld, m_deltap, cube_density, m_ODESpace); // dynamics + collisions
	// particles with object(info)-1==1 are associated with ODE object number 0
	m_ODEobjectId[2-1] = 0;
	add_ODE_body(cube);
	*/

	// planes modelling the tank, for the interaction with the cube
	m_box_planes[0] = dCreatePlane(m_ODESpace, 0.0, 0.0, 1.0, 0); // floor
	m_box_planes[1] = dCreatePlane(m_ODESpace, 1.0, 0.0, 0.0, 0); // YZ plane, lower X
	m_box_planes[2] = dCreatePlane(m_ODESpace, -1.0, 0.0, 0.0, - box_l); // YZ plane, higher X
	m_box_planes[3] = dCreatePlane(m_ODESpace, 0.0, 1.0, 0.0, 0); // XZ plane, lower y
	m_box_planes[4] = dCreatePlane(m_ODESpace, 0.0, -1.0, 0.0, - box_w); // XZ plane, higher Y

	// if for debug reason we need to test the position and verse of a plane, we can ask ODE to
	// compute the distance of a probe point from a plane (positive if penetrated, negative out)
	/*
	double3 probe_point = make_double3 (0.5, 0.5, 0.5);
	printf("Test: probe point is distant %g from the bottom plane.\n,
		dGeomPlanePointDepth(m_box_planes[0], probe_point.x, probe_point.y, probe_point.z)
	*/

	return h5File.getNParts();
}

void CompleteSaExample::copy_to_array(BufferList &buffers)
{
	float4 *pos = buffers.getData<BUFFER_POS>();
	hashKey *hash = buffers.getData<BUFFER_HASH>();
	float4 *vel = buffers.getData<BUFFER_VEL>();
	particleinfo *info = buffers.getData<BUFFER_INFO>();
	vertexinfo *vertices = buffers.getData<BUFFER_VERTICES>();
	float4 *boundelm = buffers.getData<BUFFER_BOUNDELEMENTS>();
	float4 *eulerVel = buffers.getData<BUFFER_EULERVEL>();

	h5File.read();

	uint n_parts = 0;
	uint n_vparts = 0;
	uint n_bparts = 0;

	for (uint i = 0; i<h5File.getNParts(); i++) {
		switch(h5File.buf[i].ParticleType) {
			case 1:
				n_parts++;
				break;
			case 2:
				n_vparts++;
				break;
			case 3:
				n_bparts++;
				break;
		}
	}

	std::cout << "Fluid parts: " << n_parts << "\n";
	for (uint i = 0; i < n_parts; i++) {
		float rho = density(initial_water_level - h5File.buf[i].Coords_2, 0);
		//float rho = m_physparams.rho0[0];
		vel[i] = make_float4(0, 0, 0, rho);
		if (eulerVel)
			eulerVel[i] = make_float4(0);
		info[i] = make_particleinfo(FLUIDPART, 0, i);
		calc_localpos_and_hash(Point(h5File.buf[i].Coords_0, h5File.buf[i].Coords_1, h5File.buf[i].Coords_2,
			m_physparams.rho0[0]*h5File.buf[i].Volume), info[i], pos[i], hash[i]);
	}
	uint j = n_parts;
	std::cout << "Fluid part mass: " << pos[j-1].w << "\n";

	if(n_vparts) {
		std::cout << "Vertex parts: " << n_vparts << "\n";
		for (uint i = j; i < j + n_vparts; i++) {
			float rho = density(initial_water_level - h5File.buf[i].Coords_2, 0);
			vel[i] = make_float4(0, 0, 0, m_physparams.rho0[0]);
			if (eulerVel)
				eulerVel[i] = make_float4(0);
			int specialBoundType = h5File.buf[i].KENT;
			// count the number of different objects
			// note that we assume all objects to be sorted from 1 to n. Not really a problem if this
			// is not true it simply means that the IOwaterdepth object is bigger than it needs to be
			// in cases of ODE objects this array is allocated as well, even though it is not needed.
			m_simparams.numObjects = max(specialBoundType, m_simparams.numObjects);
			info[i] = make_particleinfo(VERTEXPART, specialBoundType, i);
			// Define the type of boundaries
			if (specialBoundType == 1) {
				// this vertex is part of an open boundary
				SET_FLAG(info[i], IO_PARTICLE_FLAG);
				// if you need to impose the velocity uncomment the following
				//// open boundary imposes velocity
				//SET_FLAG(info[i], VEL_IO_PARTICLE_FLAG);
				// open boundary is an inflow
				SET_FLAG(info[i], INFLOW_PARTICLE_FLAG);
			} else if (specialBoundType == 2) {
				// this vertex is part of a moving object
				SET_FLAG(info[i], MOVING_PARTICLE_FLAG);
				// this moving object is also floating
				//SET_FLAG(info[i], FLOATING_PARTICLE_FLAG);
			}
			calc_localpos_and_hash(Point(h5File.buf[i].Coords_0, h5File.buf[i].Coords_1, h5File.buf[i].Coords_2,
				m_physparams.rho0[0]*h5File.buf[i].Volume), info[i], pos[i], hash[i]);
		}
		j += n_vparts;
		std::cout << "Vertex part mass: " << pos[j-1].w << "\n";
	}

	uint numOdeObjParts = 0;

	if(n_bparts) {
		std::cout << "Boundary parts: " << n_bparts << "\n";
		for (uint i = j; i < j + n_bparts; i++) {
			vel[i] = make_float4(0, 0, 0, m_physparams.rho0[0]);
			if (eulerVel)
				eulerVel[i] = make_float4(0);
			int specialBoundType = h5File.buf[i].KENT;
			info[i] = make_particleinfo(BOUNDPART, specialBoundType, i);
			// Save the id of the first boundary particle that belongs to an ODE object
			if (m_firstODEobjectPartId == 0 && specialBoundType != 0 &&  m_ODEobjectId[specialBoundType-1] != UINT_MAX)
				m_firstODEobjectPartId = i;
			// Define the type of boundaries
			if (specialBoundType == 1) {
				// this vertex is part of an open boundary
				SET_FLAG(info[i], IO_PARTICLE_FLAG);
				// if you need to impose the velocity uncomment the following
				//// open boundary imposes velocity
				//SET_FLAG(info[i], VEL_IO_PARTICLE_FLAG);
				// open boundary is an inflow
				SET_FLAG(info[i], INFLOW_PARTICLE_FLAG);
			} else if (specialBoundType == 2) {
				// this vertex is part of a moving object
				SET_FLAG(info[i], MOVING_PARTICLE_FLAG);
				// this moving object is also floating
				//SET_FLAG(info[i], FLOATING_PARTICLE_FLAG);
				//numOdeObjParts++;
			}
			calc_localpos_and_hash(Point(h5File.buf[i].Coords_0, h5File.buf[i].Coords_1, h5File.buf[i].Coords_2, 0.0), info[i], pos[i], hash[i]);
			vertices[i].x = h5File.buf[i].VertexParticle1;
			vertices[i].y = h5File.buf[i].VertexParticle2;
			vertices[i].z = h5File.buf[i].VertexParticle3;
			boundelm[i].x = h5File.buf[i].Normal_0;
			boundelm[i].y = h5File.buf[i].Normal_1;
			boundelm[i].z = h5File.buf[i].Normal_2;
			boundelm[i].w = h5File.buf[i].Surface;
		}
		j += n_bparts;
		std::cout << "Boundary part mass: " << pos[j-1].w << "\n";
	}
	// Make sure that fluid + vertex + boundaries are done in that order
	// before adding any other items like testpoints, etc.
	cube->SetNumParts(numOdeObjParts);

	//Testpoints
	if (test_points.size()) {
		std::cout << "\nTest points: " << test_points.size() << "\n";
		for (uint i = j; i < j+test_points.size(); i++) {
			vel[i] = make_float4(0, 0, 0, 0.0);
			info[i]= make_particleinfo(TESTPOINTSPART, 0, i);
			calc_localpos_and_hash(test_points[i-j], info[i], pos[i], hash[i]);
		}
		j += test_points.size();
		std::cout << "Test point mass:" << pos[j-1].w << "\n";
	}

	std::flush(std::cout);

	h5File.empty();
}

void
CompleteSaExample::init_keps(float* k, float* e, uint numpart, particleinfo* info, float4* pos, hashKey* hash)
{
	const float k0 = 1.0f/sqrtf(0.09f);

	for (uint i = 0; i < numpart; i++) {
		k[i] = k0;
		e[i] = 2.874944542f*k0*0.01f;
	}
}

uint
CompleteSaExample::max_parts(uint numpart)
{
	return (uint)((float)numpart*2.0f);
}

void CompleteSaExample::fillDeviceMap()
{
	fillDeviceMapByAxis(Y_AXIS);
}

void CompleteSaExample::imposeForcedMovingObjects(
			float3*	gravityCenters,
			float3*	translations,
			float*	rotationMatrices,
	const	uint*	ODEobjectId,
	const	uint	numObjects,
	const	double	t,
	const	float	dt)
{
	// for object(info)==n we need to access array index n-1
	uint id = 2-1;
	// if ODEobjectId[id] is not equal to UINT_MAX we have a floating object
	if (ODEobjectId[id] == UINT_MAX) {
		gravityCenters[id] = make_float3(0.0f, 0.0f, 0.0f);
		translations[id] = make_float3(0.2f*dt, 0.0f, 0.0f);
		for (uint i=0; i<9; i++)
			rotationMatrices[id*9+i] = (i==0 || i==4 || i==8) ? 1.0f : 0.0f;
	}
}<|MERGE_RESOLUTION|>--- conflicted
+++ resolved
@@ -31,12 +31,8 @@
 	m_simparams.testpoints = false;
 	m_simparams.surfaceparticle = false;
 	m_simparams.savenormals = false;
-<<<<<<< HEAD
-	H = 0.5;
-=======
 	initial_water_level = 0.5;
 	expected_final_water_level = INLET_WATER_LEVEL;
->>>>>>> a115477d
 	// extra margin around the domain size
 	const double MARGIN = 0.1;
 	const double INLET_BOX_LENGTH = 0.25;
@@ -84,17 +80,6 @@
 	add_writer(VTKWRITER, 1);
 
 	// will use only 1 ODE body: the floating/moving cube (container is fixed)
-<<<<<<< HEAD
-	//allocate_ODE_bodies(1);
-	//dInitODE();
-	//// world setup
-	//m_ODEWorld = dWorldCreate(); // ODE world for dynamics
-	//m_ODESpace = dHashSpaceCreate(0); // ODE world for collisions
-	////m_ODEJointGroup = dJointGroupCreate(0);  // Joint group for collision detection
-	//// Set gravity（x, y, z)
-	//dWorldSetGravity(m_ODEWorld,
-	//	m_physparams.gravity.x, m_physparams.gravity.y, m_physparams.gravity.z);
-=======
 	allocate_ODE_bodies(1);
 	dInitODE();
 	// world setup
@@ -104,7 +89,6 @@
 	// Set gravity（x, y, z)
 	dWorldSetGravity(m_ODEWorld,
 		m_physparams.gravity.x, m_physparams.gravity.y, m_physparams.gravity.z);
->>>>>>> a115477d
 
 	// Name of problem used for directory creation
 	m_name = "CompleteSaExample";
@@ -150,11 +134,6 @@
 
 int CompleteSaExample::fill_parts()
 {
-<<<<<<< HEAD
-	/*
-	// here create ODE planes in the geom space, if needed (no ODE body)
-	container->ODEGeomCreate(m_ODESpace, m_deltap);
-=======
 	/* If we needed an accurate collision detection between the container and the cube (i.e.
 	 * using the actual container mesh instead of modelling it with 5 infinite planes), we'd
 	 * have to create a geometry for the container as well. However, in this case the mesh
@@ -163,7 +142,6 @@
 	 * Long story short: don't uncomment the following.
 	 */
 	//container->ODEGeomCreate(m_ODESpace, m_deltap);
->>>>>>> a115477d
 
 	// cube density half water density
 	const double water_density_fraction = 0.5F;
@@ -174,7 +152,6 @@
 	// particles with object(info)-1==1 are associated with ODE object number 0
 	m_ODEobjectId[2-1] = 0;
 	add_ODE_body(cube);
-	*/
 
 	// planes modelling the tank, for the interaction with the cube
 	m_box_planes[0] = dCreatePlane(m_ODESpace, 0.0, 0.0, 1.0, 0); // floor
