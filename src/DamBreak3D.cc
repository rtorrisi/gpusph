--- conflicted
+++ resolved
@@ -197,10 +197,6 @@
 }
 
 
-<<<<<<< HEAD
-void DamBreak3D::copy_to_array(float4 *pos, float4 *vel, particleinfo *info, hashKey* hash)
-{
-=======
 void DamBreak3D::copy_to_array(BufferList &buffers)
 {
 	float4 *pos = buffers.getData<BUFFER_POS>();
@@ -208,7 +204,6 @@
 	float4 *vel = buffers.getData<BUFFER_VEL>();
 	particleinfo *info = buffers.getData<BUFFER_INFO>();
 
->>>>>>> 08515c3e
 	int j = 0;
 
 	if(boundary_parts.size()){
