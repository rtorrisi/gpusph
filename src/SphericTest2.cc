/*  Copyright 2011-2013 Alexis Herault, Giuseppe Bilotta, Robert A. Dalrymple, Eugenio Rustico, Ciro Del Negro

    Istituto Nazionale di Geofisica e Vulcanologia
        Sezione di Catania, Catania, Italy

    Università di Catania, Catania, Italy

    Johns Hopkins University, Baltimore, MD

    This file is part of GPUSPH.

    GPUSPH is free software: you can redistribute it and/or modify
    it under the terms of the GNU General Public License as published by
    the Free Software Foundation, either version 3 of the License, or
    (at your option) any later version.

    GPUSPH is distributed in the hope that it will be useful,
    but WITHOUT ANY WARRANTY; without even the implied warranty of
    MERCHANTABILITY or FITNESS FOR A PARTICULAR PURPOSE.  See the
    GNU General Public License for more details.

    You should have received a copy of the GNU General Public License
    along with GPUSPH.  If not, see <http://www.gnu.org/licenses/>.
*/

#include <cmath>
#include <iostream>

#include "SphericTest2.h"
#include "Cube.h"
#include "Point.h"
#include "Vector.h"
#include "GlobalData.h"

#define CENTER_DOMAIN 1
// set to coords (x,y,z) if more accuracy is needed in such point
// (waiting for relative coordinates)
#if CENTER_DOMAIN
#define OFFSET_X (-lx/2)
#define OFFSET_Y (-ly/2)
#define OFFSET_Z (-lz/2)
#else
#define OFFSET_X 0
#define OFFSET_Y 0
#define OFFSET_Z 0
#endif

SphericTest2::SphericTest2(const GlobalData *_gdata) : Problem(_gdata)
{
	// Size and origin of the simulation domain
	lx = 3.22;
	ly = 1.0;
	lz = 1.0;
	H = 0.55;
	wet = false;
	m_usePlanes = true;

	m_size = make_double3(lx, ly, lz);
	m_origin = make_double3(OFFSET_X, OFFSET_Y, OFFSET_Z);

	m_writerType = VTKWRITER;
	//m_writerType = UDPWRITER;

	// SPH parameters
	// ratio h / deltap (needs to be defined before calling set_deltap)
	m_simparams.sfactor = 1.3;
	// set deltap (automatically computes h based on sfactor * deltap)
	set_deltap(0.02); //0.008
	m_simparams.kernelradius = 2.0;
	m_simparams.kerneltype = WENDLAND;
	m_simparams.dt = 0.0003f;
	m_simparams.xsph = false;
	m_simparams.dtadapt = true;
	m_simparams.dtadaptfactor = 0.3;
	m_simparams.buildneibsfreq = 10;
	m_simparams.shepardfreq = 0;
	m_simparams.mlsfreq = 0;
	m_simparams.ferrari = 0.1;
	m_simparams.visctype = ARTVISC;
	//m_simparams.visctype = SPSVISC;
	//m_simparams.visctype = DYNAMICVISC;
	m_simparams.boundarytype= LJ_BOUNDARY;
	m_simparams.tend = 1.0f;

	// Free surface detection
	m_simparams.surfaceparticle = true;
	m_simparams.savenormals = false;

	// Test points
	m_simparams.testpoints = true;

	// Vorticity
	m_simparams.vorticity = false;

	// We have no moving boundary
	m_simparams.mbcallback = false;

	// Physical parameters
	m_physparams.gravity = make_float3(0.0, 0.0, -9.81f);
	float g = length(m_physparams.gravity);
	m_physparams.set_density(0, 1000.0, 7.0f, 20.f);

    //set p1coeff,p2coeff, epsxsph here if different from 12.,6., 0.5
	m_physparams.dcoeff = 5.0f*g*H;
	m_physparams.r0 = m_deltap;

	// BC when using MK boundary condition: Coupled with m_simsparams.boundarytype=MK_BOUNDARY
	#define MK_par 2
	m_physparams.MK_K = g*H;
	m_physparams.MK_d = 1.1*m_deltap/MK_par;
	m_physparams.MK_beta = MK_par;
	#undef MK_par

	m_physparams.kinematicvisc = 1.0e-2f;
	m_physparams.artvisccoeff = 0.3f;
	m_physparams.epsartvisc = 0.01*m_simparams.slength*m_simparams.slength;

	// Drawing and saving times
	m_displayinterval = 0.01f;
	m_writefreq = 5;
	m_screenshotfreq = 0;

	// Name of problem used for directory creation
	m_name = "SphericTest2";
}


SphericTest2::~SphericTest2(void)
{
	release_memory();
}


void SphericTest2::release_memory(void)
{
	parts.clear();
	obstacle_parts.clear();
	boundary_parts.clear();
}


int SphericTest2::fill_parts()
{
	float r0 = m_physparams.r0;

	Cube fluid, fluid1;

	experiment_box = Cube(Point(m_origin), Vector(lx, 0, 0),
						Vector(0, ly, 0), Vector(0, 0, lz));

	obstacle = Cube(Point(m_origin + make_double3(2.3955, 0.295, 0.0)), Vector(0.161, 0, 0),
				Vector(0, 0.403, 0), Vector(0, 0, 0.161));


	fluid = Cube(Point(m_origin + r0), Vector(0.4, 0, 0),
				Vector(0, ly - 2*r0, 0), Vector(0, 0, H - r0));

	if (wet) {
		fluid1 = Cube(Point(m_origin + r0 + make_double3(H + m_deltap, 0, 0)), Vector(lx - H - m_deltap - 2*r0, 0, 0),
					Vector(0, 0.67 - 2*r0, 0), Vector(0, 0, 0.1));
	}

	boundary_parts.reserve(2000);
	parts.reserve(14000);

	if (!m_usePlanes) {
		experiment_box.SetPartMass(r0, m_physparams.rho0[0]);
		experiment_box.FillBorder(boundary_parts, r0, false);
	}

	obstacle.SetPartMass(r0, m_physparams.rho0[0]);
	obstacle.FillBorder(obstacle_parts, r0, true);

	fluid.SetPartMass(m_deltap, m_physparams.rho0[0]);
	fluid.Fill(parts, m_deltap, true);
	if (wet) {
		fluid1.SetPartMass(m_deltap, m_physparams.rho0[0]);
		fluid1.Fill(parts, m_deltap, true);
		obstacle.Unfill(parts, r0);
	}

	// Setting probes for Spheric2 test case
	//*******************************************************************
	// Wave gages
	add_gage(m_origin + make_double3(2.724, 0.5, 0.0));
	add_gage(m_origin + make_double3(2.228, 0.5, 0.0));
	add_gage(m_origin + make_double3(1.732, 0.5, 0.0));
	add_gage(m_origin + make_double3(0.582, 0.5, 0.0));
	// Pressure probes
	if (m_simparams.testpoints) {
		test_points.push_back(m_origin + make_double3(2.3955, 0.529, 0.021));
		test_points.push_back(m_origin + make_double3(2.3955, 0.529, 0.061));
		test_points.push_back(m_origin + make_double3(2.3955, 0.529, 0.101));
		test_points.push_back(m_origin + make_double3(2.3955, 0.529, 0.141));
		test_points.push_back(m_origin + make_double3(2.4165, 0.471, 0.161));
		test_points.push_back(m_origin + make_double3(2.4565, 0.471, 0.161));
		test_points.push_back(m_origin + make_double3(2.4965, 0.471, 0.161));
		test_points.push_back(m_origin + make_double3(2.5365, 0.471, 0.161));
	}
	//*******************************************************************

	return parts.size() + boundary_parts.size() + obstacle_parts.size() + test_points.size();
}

uint SphericTest2::fill_planes()
{
	return (m_usePlanes ? 5 : 0);
}

void SphericTest2::copy_planes(float4 *planes, float *planediv)
{
	if (!m_usePlanes) return;

	// bottom
	planes[0] = make_float4(0, 0, 1.0, -m_origin.z);
	planediv[0] = 1.0;
	// back
	planes[1] = make_float4(1.0, 0, 0, -m_origin.x);
	planediv[1] = 1.0;
	// front
	planes[2] = make_float4(-1.0, 0, 0, m_origin.x + lx);
	planediv[2] = 1.0;
	// side with smaller Y ("left")
	planes[3] = make_float4(0, 1.0, 0, -m_origin.y);
	planediv[3] = 1.0;
	// side with greater Y ("right")
	planes[4] = make_float4(0, -1.0, 0, m_origin.y + ly);
	planediv[4] = 1.0;
}

void SphericTest2::fillDeviceMap()
{
	// TODO: test which split performs better, if Y (not many particles passing) or X (smaller section)
	fillDeviceMapByAxis(Y_AXIS);
	//fillDeviceMapByEquation();
}

<<<<<<< HEAD
void SphericTest2::copy_to_array(float4 *pos, float4 *vel, particleinfo *info, hashKey* hash)
{
=======
void SphericTest2::copy_to_array(BufferList &buffers)
{
	float4 *pos = buffers.getData<BUFFER_POS>();
	hashKey *hash = buffers.getData<BUFFER_HASH>();
	float4 *vel = buffers.getData<BUFFER_VEL>();
	particleinfo *info = buffers.getData<BUFFER_INFO>();

>>>>>>> 08515c3e
	for (uint i = 0; i < boundary_parts.size(); i++) {
		vel[i] = make_float4(0, 0, 0, m_physparams.rho0[0]);
		info[i]= make_particleinfo(BOUNDPART,0,i);
		calc_localpos_and_hash(boundary_parts[i], info[i], pos[i], hash[i]);
	}
	uint j = boundary_parts.size();
	if (boundary_parts.size() > 0)
		std::cout << "Boundary part mass:" << pos[j-1].w << "\n";
	else
		std::cout << "No boundary parts" << std::endl;

	//Testpoints
	if (test_points.size()) {
		std::cout << "\nTest points: " << test_points.size() << "\n";
		for (uint i = 0; i < test_points.size(); i++) {
			vel[i] = make_float4(0, 0, 0, m_physparams.rho0[0]);
			info[i]= make_particleinfo(TESTPOINTSPART, 0, i);
			calc_localpos_and_hash(test_points[i], info[i], pos[i], hash[i]);
		}
		j += test_points.size();
		std::cout << "Test point mass:" << pos[j-1].w << "\n";
	}
	else
		std::cout << "No test points" << std::endl;

	std::cout << "Obstacle parts: " << obstacle_parts.size() << "\n";
	for (uint i = j; i < j + obstacle_parts.size(); i++) {
		vel[i] = make_float4(0, 0, 0, m_physparams.rho0[0]);
		info[i]= make_particleinfo(BOUNDPART,1,i);
		calc_localpos_and_hash(obstacle_parts[i-j], info[i], pos[i], hash[i]);
	}
	j += obstacle_parts.size();
	if (obstacle_parts.size() > 0)
		std::cout << "Obstacle part mass:" << pos[j-1].w << "\n";
	else
		std::cout << "No obstacle parts" << std::endl;

	std::cout << "Fluid parts: " << parts.size() << "\n";
	for (uint i = j; i < j + parts.size(); i++) {
		vel[i] = make_float4(0, 0, 0, m_physparams.rho0[0]);
		info[i]= make_particleinfo(FLUIDPART,0,i);
		calc_localpos_and_hash(parts[i-j], info[i], pos[i], hash[i]);
	}
	j += parts.size();
	if (parts.size() > 0)
		std::cout << "Fluid part mass:" << pos[j-1].w << "\n";
	else
		std::cout << "No fluid parts" << std::endl;

	std::flush(std::cout);
}<|MERGE_RESOLUTION|>--- conflicted
+++ resolved
@@ -235,10 +235,6 @@
 	//fillDeviceMapByEquation();
 }
 
-<<<<<<< HEAD
-void SphericTest2::copy_to_array(float4 *pos, float4 *vel, particleinfo *info, hashKey* hash)
-{
-=======
 void SphericTest2::copy_to_array(BufferList &buffers)
 {
 	float4 *pos = buffers.getData<BUFFER_POS>();
@@ -246,7 +242,6 @@
 	float4 *vel = buffers.getData<BUFFER_VEL>();
 	particleinfo *info = buffers.getData<BUFFER_INFO>();
 
->>>>>>> 08515c3e
 	for (uint i = 0; i < boundary_parts.size(); i++) {
 		vel[i] = make_float4(0, 0, 0, m_physparams.rho0[0]);
 		info[i]= make_particleinfo(BOUNDPART,0,i);
