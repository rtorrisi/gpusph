/*  Copyright 2011-2013 Alexis Herault, Giuseppe Bilotta, Robert A. Dalrymple, Eugenio Rustico, Ciro Del Negro

    Istituto Nazionale di Geofisica e Vulcanologia
        Sezione di Catania, Catania, Italy

    Università di Catania, Catania, Italy

    Johns Hopkins University, Baltimore, MD

    This file is part of GPUSPH.

    GPUSPH is free software: you can redistribute it and/or modify
    it under the terms of the GNU General Public License as published by
    the Free Software Foundation, either version 3 of the License, or
    (at your option) any later version.

    GPUSPH is distributed in the hope that it will be useful,
    but WITHOUT ANY WARRANTY; without even the implied warranty of
    MERCHANTABILITY or FITNESS FOR A PARTICULAR PURPOSE.  See the
    GNU General Public License for more details.

    You should have received a copy of the GNU General Public License
    along with GPUSPH.  If not, see <http://www.gnu.org/licenses/>.
*/

/*! \file
 * Entrypoint to GPUSPH: parse options, instantiate problem and engine,
 * run simulation, handle errors.
 */

// endl, cerr, etc.
#include <iostream>
// signal, sigaction, etc.
#include <signal.h>

#include "GPUSPH.h"
#include "Options.h"
#include "GlobalData.h"
#include "NetworkManager.h"

// Include only the problem selected at compile time (PROBLEM, QUOTED_PROBLEM)
#include "problem_select.opt"

/* Include all other opt file for show_version */
#include "chrono_select.opt"
#include "compute_select.opt"
#include "dbg_select.opt"
#include "fastmath_select.opt"
#include "gpusph_version.opt"
#include "hdf5_select.opt"
#include "mpi_select.opt"

using namespace std;

void show_version()
{
	static const char dbg_or_rel[] =
#if defined(_DEBUG_)
		"Debug";
#else
		"Release";
#endif

	printf("GPUSPH version %s\n", GPUSPH_VERSION);
	printf("%s version %s fastmath for compute capability %u.%u\n",
		dbg_or_rel,
		FASTMATH ? "with" : "without",
		COMPUTE/10, COMPUTE%10);
	printf("Chrono : %s\n", USE_CHRONO ? "enabled" : "disabled");
	printf("HDF5   : %s\n", USE_HDF5 ? "enabled" : "disabled");
	printf("MPI    : %s\n", USE_MPI ? "enabled" : "disabled");
	printf("Compiled for problem \"%s\"\n", QUOTED_PROBLEM);
}


// TODO: cleanup, no exit
void print_usage() {
	show_version();
	cout << "Syntax: " << endl;
	cout << "\tGPUSPH [--device n[,n...]] [--dem dem_file] [--deltap VAL] [--tend VAL]\n";
	cout << "\t       [--resume fname] [--checkpoint-every VAL] [--checkpoints VAL]\n";
	cout << "\t       [--dir directory] [--nosave] [--striping] [--gpudirect [--asyncmpi]]\n";
	cout << "\t       [--num-hosts VAL [--byslot-scheduling]]\n";
	cout << "\t       [--debug FLAGS]\n";
	cout << "\tGPUSPH --help\n\n";
	cout << " --resume : resume from the given file (HotStart file saved by HotWriter)\n";
	cout << " --checkpoint-every : HotStart checkpoints will be created every VAL seconds\n";
	cout << "                      of simulated time (float VAL, 0 disables)\n";
	cout << " --checkpoints : number of HotStart checkpoints to keep (integer VAL)\n";
	cout << " --device n[,n...] : Use device number n; runs multi-gpu if multiple n are given\n";
	cout << " --dem : Use given DEM (if problem supports it)\n";
	cout << " --deltap : Use given deltap (VAL is cast to float)\n";
	cout << " --tend : Break at given time (VAL is cast to float)\n";
	cout << " --maxiter : Break after this many iterations (integer VAL)\n";
	cout << " --dir : Use given directory for dumps instead of date-based one\n";
	cout << " --nosave : Disable all file dumps but the last\n";
	cout << " --gpudirect: Enable GPUDirect for RDMA (requires a CUDA-aware MPI library)\n";
	cout << " --striping : Enable computation/transfer overlap  in multi-GPU (usually convenient for 3+ devices)\n";
	cout << " --asyncmpi : Enable asynchronous network transfers (requires GPUDirect and 1 process per device)\n";
	cout << " --num-hosts : Specify number of hosts. To be used if #processes > #hosts (VAL is cast to uint)\n";
	cout << " --byslot-scheduling : MPI scheduler is filling hosts first, as opposite to round robin scheduling\n";
	cout << " --no-leak-warning : do not warn if #particles decreases without outlets (e.g. overtopping, leaking)\n";
	//cout << " --nobalance : Disable dynamic load balancing\n";
	//cout << " --lb-threshold : Set custom LB activation threshold (VAL is cast to float)\n";
	cout << " --debug : enable debug flags FLAGS\n";
#include "describe-debugflags.h"
	cout << " --repack : run the repacking before the simulation, beware to enable repacking in the simulation framework\n";
	cout << " --repack-only : run the repacking and stop\n";
	cout << " --from-repack : run from a previous repack file\n";
	cout << " --help: Show this help and exit\n";
}

/// Parse command line options
/*!
 * We return the opposite of the error value if there were errors parsing the
 * command-line options,
 * 0 if the user asked for usage or version, and
 * 1 if the simulation can go on.
 */
int parse_options(int argc, char **argv, GlobalData *gdata)
{
	const char *arg(NULL);

	if (!gdata) return -ENOMEM;
	Options* _clOptions = gdata->clOptions;

	// skip arg 0 (program name)
	argv++; argc--;

	while (argc > 0) {
		arg = *argv;
		argv++;
		argc--;
		if (!strcmp(arg, "--resume")) {
			_clOptions->resume_fname = string(*argv);
			argv++;
			argc--;
		} else if (!strcmp(arg, "--checkpoint-every")) {
			sscanf(*argv, "%f", &(_clOptions->checkpoint_freq));
			argv++;
			argc--;
		} else if (!strcmp(arg, "--checkpoints")) {
			sscanf(*argv, "%d", &(_clOptions->checkpoints));
			argv++;
			argc--;
		} else if (!strcmp(arg, "--device")) {
			/* parse the argument as a device list, and append it to any previously
			 * added devices */
			auto devs = parse_devices_string(*argv);
			if (devs.empty())
				throw std::out_of_range("--device option given, but no device specified");
			_clOptions->devices.insert(_clOptions->devices.end(),
					devs.begin(), devs.end());
			argv++;
			argc--;
		} else if (!strcmp(arg, "--deltap")) {
			/* read the next arg as a double */
			sscanf(*argv, "%lf", &(_clOptions->deltap));
			argv++;
			argc--;
		} else if (!strcmp(arg, "--tend")) {
			/* read the next arg as a float */
			sscanf(*argv, "%f", &(_clOptions->tend));
			argv++;
			argc--;
		} else if (!strcmp(arg, "--maxiter")) {
			/* read the next arg as an unsigned long */
			sscanf(*argv, "%lu", &(_clOptions->maxiter));
			argv++;
			argc--;
		} else if (!strcmp(arg, "--dem")) {
			_clOptions->dem = string(*argv);
			argv++;
			argc--;
		} else if (!strcmp(arg, "--dir")) {
			_clOptions->dir = string(*argv);
			argv++;
			argc--;
		} else if (!strcmp(arg, "--nosave")) {
			_clOptions->nosave = true;
		} else if (!strcmp(arg, "--gpudirect")) {
			_clOptions->gpudirect = true;
		} else if (!strcmp(arg, "--striping")) {
			_clOptions->striping = true;
		} else if (!strcmp(arg, "--asyncmpi")) {
			_clOptions->asyncNetworkTransfers = true;
		} else if (!strcmp(arg, "--num-hosts") || !strcmp(arg, "--num_hosts")) {
			/* read the next arg as a uint */
			sscanf(*argv, "%u", &(_clOptions->num_hosts));
			argv++;
			argc--;
		} else if (!strcmp(arg, "--version")) {
			show_version();
			return 0;
		} else if (!strcmp(arg, "--byslot-scheduling") || !strcmp(arg, "--byslot_scheduling")) {
			_clOptions->byslot_scheduling = true;
		} else if (!strcmp(arg, "--no-leak-warning") || !strcmp(arg, "--no_leak_warning")) {
			_clOptions->no_leak_warning = true;
#if 0 // options will be enabled later
		} else if (!strcmp(arg, "--nobalance")) {
			_clOptions->nobalance = true;
		} else if (!strcmp(arg, "--lb-threshold")) {
			// read the next arg as a float
			sscanf(*argv, "%f", &(_clOptions->custom_lb_threshold));
			argv++;
			argc--;
#endif
		} else if (!strcmp(arg, "--debug")) {
			gdata->debug = parse_debug_flags(*argv);
			argv++;
			argc--;
		} else if (!strcmp(arg, "--repack")) {
			_clOptions->repack = true;
		} else if (!strcmp(arg, "--repack-only")) {
			_clOptions->repack_only = true;
		} else if (!strcmp(arg, "--from-repack")) {
			_clOptions->resume_fname = string(*argv);
			argv++;
			argc--;
		} else if (!strcmp(arg, "--help")) {
			print_usage();
			return 0;
		} else if (!strncmp(arg, "--", 2)) {
			// TODO bool options would need to be treated specially,
			// currently they require a following 1 or 0
			_clOptions->set(arg+2, *argv);
			argv++;
			argc--;
		} else {
			cerr << "Fatal: Unknown option: " << arg << endl;
			return -EINVAL;

			// Left for future dynamic loading:
			/*if (_clOptions->problem.empty()) {
				_clOptions->problem = string(arg);
			} else {
				cout << "Problem " << arg << " selected after problem " << _clOptions->problem << endl;
			}*/
		}
	}

	// If no --device was specified by the user, get the default device(s)
	if (_clOptions->devices.empty()) {
		_clOptions->devices = get_default_devices();
	}

	for (auto dev : _clOptions->devices) {
		if (gdata->devices == MAX_DEVICES_PER_NODE) {
			printf("WARNING: devices exceeding number %u will be ignored\n",
					gdata->device[MAX_DEVICES_PER_NODE-1]);
			break;
		}
		gdata->device[gdata->devices] = dev;
		++gdata->devices;
		++gdata->totDevices;
	}

	_clOptions->problem = string( QUOTED_PROBLEM );

	// Left for future dynamic loading:
	/*if (_clOptions->problem.empty()) {
		problem_list();
		exit(0);
	}*/

	return 1;
}

bool check_short_length() {
	return (sizeof(uint) == 2*sizeof(short));
}

// static pointer to the instance of GlobalData allocated in the main. Its aim is to make
// variables such as quit_request and save_request accessible by the signal handlers
static GlobalData *gdata_static_pointer = NULL;

// SIGINT handler: issues a quit_request
void sigint_handler(int signum) {
	// if issued the second time, brutally terminate everything
	if (gdata_static_pointer->quit_request) {
		uint reachedt = gdata_static_pointer->threadSynchronizer->queryReachedThreads();
		uint maxt = gdata_static_pointer->threadSynchronizer->getNumThreads();
		if (reachedt > 0 && reachedt < maxt && !gdata_static_pointer->threadSynchronizer->didForceUnlockOccurr()) {
			printf("Second quit request - threads waiting: %u/%u. Forcing unlock...\n", reachedt, maxt);
			gdata_static_pointer->threadSynchronizer->forceUnlock();
		} else {
			printf("Unable to force unlock. Issuing exit(1)\n");
			exit(1);
		}
	} else {
		printf("Kindly asking to quit - please wait for the current iteration to complete\n");
		gdata_static_pointer->quit_request = true;
	}
}

void sigusr1_handler(int signum) {
	gdata_static_pointer->save_request = true;
}

enum RunMode {
		REPACKING,
		STANDARD
};

template<RunMode repack_or_run>
void simulate(GlobalData *gdata)
{
	// the Problem could (should?) be initialized inside GPUSPH::initialize()
	gdata->problem = new PROBLEM(gdata);
	if (gdata->problem->simframework())
		gdata->simframework = gdata->problem->simframework();
	else
		throw invalid_argument("no simulation framework defined in the problem!");
	gdata->allocPolicy = gdata->simframework->getAllocPolicy();

	// get - and actually instantiate - the existing instance of GPUSPH
	GPUSPH *Simulator = GPUSPH::getInstance();

	// initialize CUDA, start workers, allocate CPU and GPU buffers
	bool initialized  = Simulator->initialize(gdata);

	if (!initialized)
		throw runtime_error("GPUSPH: problem during initialization");

	printf("GPUSPH: initialized\n");

	// run the simulation until a quit request is triggered or an exception is thrown (TODO)
	switch (repack_or_run) {
		case REPACKING:
			Simulator->runRepacking();
			break;
		case STANDARD:
			Simulator->runSimulation();
			break;
	}
	// finalize everything
	Simulator->finalize();
	if (repack_or_run == REPACKING)
		gdata->cleanup();
}

int main(int argc, char** argv) {
	if (!check_short_length()) {
		printf("Fatal: this architecture does not have uint = 2 short\n");
		exit(1);
	}

	GlobalData gdata;
	gdata_static_pointer = &gdata;

	// Command line options
	gdata.clOptions = new Options();

	// catch SIGINT and SIGUSR1
	struct sigaction int_action, usr1_action;

	memset(&int_action, 0, sizeof(struct sigaction));
	int_action.sa_handler = sigint_handler;
	sigaction(SIGINT, &int_action, NULL);

	memset(&usr1_action, 0, sizeof(struct sigaction));
	usr1_action.sa_handler = sigusr1_handler;
	sigaction(SIGUSR1, &usr1_action, NULL);

	// parse command-line options
	int opt_ret = parse_options(argc, argv, &gdata);
	if (opt_ret <= 0)
		exit(-opt_ret);

	show_version();

	// TODO: check options, i.e. consistency

	// NOTE: Although GPUSPH has been designed to be run with one multi-threaded process per node, it is important not to create
	// any file or lock singleton resources before initializing the network, as the process might be forked
	gdata.networkManager = new NetworkManager();
	gdata.networkManager->initNetwork();
	gdata.networkManager->printInfo();

	int nm_worldsize = gdata.networkManager->getWorldSize();
	if (nm_worldsize > MAX_NODES_PER_CLUSTER) {
		cerr << "Too many nodes in cluster: " << nm_worldsize << " > " << MAX_NODES_PER_CLUSTER << endl;
		exit(1);
	}

	gdata.mpi_nodes = devcount_t(nm_worldsize);
	gdata.mpi_rank = gdata.networkManager->getProcessRank();

	// We "shift" the cuda device indices by devIndexOffset. It is useful in case of multiple processes per node. Will write external docs about the formula
	uint devIndexOffset = 0;
	if (gdata.clOptions->num_hosts > 0) {
		if (gdata.clOptions->byslot_scheduling)
			// non round-robin scheduling: fill first node, then start assigning to the second
			devIndexOffset = (gdata.mpi_rank % ( gdata.mpi_nodes / gdata.clOptions->num_hosts ) ) * gdata.devices;
		else
			// round-robin scheduling: distribute to non-empty node only if others have at least n-1 processes already
			devIndexOffset = (gdata.mpi_rank / gdata.clOptions->num_hosts) * gdata.devices;

		for (uint d=0; d < gdata.devices; d++)
				gdata.device[d] += devIndexOffset;
	} else
		if (gdata.clOptions->byslot_scheduling)
			printf("WARNING: --byslot-scheduling was enabled, but number of hosts is zero!\n");

	gdata.totDevices = gdata.mpi_nodes * gdata.devices;
	printf(" tot devs = %u (%u * %u)\n",gdata.totDevices, gdata.mpi_nodes, gdata.devices );
	if (gdata.clOptions->num_hosts > 0)
		printf(" num-hosts was specified: %u; shifting device numbers with offset %u\n", gdata.clOptions->num_hosts, devIndexOffset);

	if (gdata.clOptions->asyncNetworkTransfers) {

		if (!gdata.clOptions->gpudirect) {
			// since H2D and D2H transfers have to wait for network transfers
			fprintf(stderr, "FATAL: asynchronous network transfers require --gpudirect\n");
			gdata.networkManager->finalizeNetwork();
			return 1;
		}

		if (gdata.devices > 1) {
			// since we were too lazy to implement a more complex mechanism
			fprintf(stderr, "FATAL: asynchronous network transfers only supported with 1 process per device\n");
			gdata.networkManager->finalizeNetwork();
			return 1;
		}

	}

	try {
<<<<<<< HEAD
		if (gdata.clOptions->repack || gdata.clOptions->repack_only)
			simulate<REPACKING>(&gdata);
		if (!gdata.clOptions->repack_only) {
			simulate<STANDARD>(&gdata);
		}
	} catch (exception &e) {
=======
		gdata.problem = new PROBLEM(&gdata);
		if (gdata.problem->simframework())
			gdata.simframework = gdata.problem->simframework();
		else
			throw invalid_argument("no simulation framework defined in the problem!");
		gdata.allocPolicy = gdata.simframework->getAllocPolicy();


		// get - and actually instantiate - the existing instance of GPUSPH
		GPUSPH *Simulator = GPUSPH::getInstance();

		// initialize CUDA, start workers, allocate CPU and GPU buffers
		bool initialized  = Simulator->initialize(&gdata);

		if (!initialized)
			throw runtime_error("GPUSPH: problem during initialization");

		printf("GPUSPH: initialized\n");

		// run the simulation until a quit request is triggered or an exception is thrown (TODO)
		Simulator->runSimulation();

		// finalize everything
		Simulator->finalize();
	} catch (exception const& e) {
>>>>>>> a18ab7c8
		cerr << e.what() << endl;
		gdata.ret = 1;
	}

	// The next three steps should go in GlobalData's destructor
	gdata.networkManager->finalizeNetwork();

	delete gdata.problem;

	delete gdata.networkManager;

	return gdata.ret;
}
<|MERGE_RESOLUTION|>--- conflicted
+++ resolved
@@ -426,40 +426,12 @@
 	}
 
 	try {
-<<<<<<< HEAD
 		if (gdata.clOptions->repack || gdata.clOptions->repack_only)
 			simulate<REPACKING>(&gdata);
 		if (!gdata.clOptions->repack_only) {
 			simulate<STANDARD>(&gdata);
 		}
-	} catch (exception &e) {
-=======
-		gdata.problem = new PROBLEM(&gdata);
-		if (gdata.problem->simframework())
-			gdata.simframework = gdata.problem->simframework();
-		else
-			throw invalid_argument("no simulation framework defined in the problem!");
-		gdata.allocPolicy = gdata.simframework->getAllocPolicy();
-
-
-		// get - and actually instantiate - the existing instance of GPUSPH
-		GPUSPH *Simulator = GPUSPH::getInstance();
-
-		// initialize CUDA, start workers, allocate CPU and GPU buffers
-		bool initialized  = Simulator->initialize(&gdata);
-
-		if (!initialized)
-			throw runtime_error("GPUSPH: problem during initialization");
-
-		printf("GPUSPH: initialized\n");
-
-		// run the simulation until a quit request is triggered or an exception is thrown (TODO)
-		Simulator->runSimulation();
-
-		// finalize everything
-		Simulator->finalize();
 	} catch (exception const& e) {
->>>>>>> a18ab7c8
 		cerr << e.what() << endl;
 		gdata.ret = 1;
 	}
