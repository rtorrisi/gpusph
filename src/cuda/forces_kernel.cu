/*  Copyright 2013 Alexis Herault, Giuseppe Bilotta, Robert A.
 	Dalrymple, Eugenio Rustico, Ciro Del Negro

	Conservatoire National des Arts et Metiers, Paris, France

	Istituto Nazionale di Geofisica e Vulcanologia,
    Sezione di Catania, Catania, Italy

    Universita di Catania, Catania, Italy

    Johns Hopkins University, Baltimore, MD

	This file is part of GPUSPH.

    GPUSPH is free software: you can redistribute it and/or modify
    it under the terms of the GNU General Public License as published by
    the Free Software Foundation, either version 3 of the License, or
    (at your option) any later version.

    GPUSPH is distributed in the hope that it will be useful,
    but WITHOUT ANY WARRANTY; without even the implied warranty of
    MERCHANTABILITY or FITNESS FOR A PARTICULAR PURPOSE.  See the
    GNU General Public License for more details.

    You should have received a copy of the GNU General Public License
    along with GPUSPH.  If not, see <http://www.gnu.org/licenses/>.
*/

/*
 * Device code.
 */

#ifndef _FORCES_KERNEL_
#define _FORCES_KERNEL_

#include "particledefine.h"
#include "textures.cuh"
#include "vector_math.h"
#include "multi_gpu_defines.h"
#include "GlobalData.h"

#include "kahan.h"
#include "tensor.cu"

#include "visc_kernel.cu"


#if __COMPUTE__ < 20
#define printf(...) /* eliminate printf from 1.x */
#endif

// Single-precision M_PI
// FIXME : ah, ah ! Single precision with 976896587958795795 decimals ....
#define M_PIf 3.141592653589793238462643383279502884197169399375105820974944f

#define MAXKASINDEX 10

/** \namespace cuforces
 *  \brief Contains all device functions/kernels/variables used force computations, filters and boundary conditions
 *
 *  The namespace cuforces contains all the device part of force computations, filters and boundary conditions :
 *  	- device constants/variables
 *  	- device functions
 *  	- kernels
 *
 *  \ingroup forces
 */
namespace cuforces {

using namespace cugeom;
using namespace cusph;
using namespace cuphys;
using namespace cuneibs;
using namespace cuvisc;

// Core SPH functions
/** \name Device constants
 *  @{ */
// Rigid body data
__constant__ int3	d_rbcgGridPos[MAX_BODIES]; //< cell of the center of gravity
__constant__ float3	d_rbcgPos[MAX_BODIES]; //< in-cell coordinate of the center of gravity
__constant__ int	d_rbstartindex[MAX_BODIES];
__constant__ float	d_objectobjectdf;
__constant__ float	d_objectboundarydf;
/*  @} */

/** \name Device functions
 *  @{ */

/************************************************************************************************************/
/*							  Functions used by the different CUDA kernels							        */
/************************************************************************************************************/

//! Lennard-Jones boundary repulsion force
__device__ __forceinline__ float
LJForce(const float r)
{
	float force = 0.0f;

	if (r <= d_r0)
		force = d_dcoeff*(__powf(d_r0/r, d_p1coeff) - __powf(d_r0/r, d_p2coeff))/(r*r);

	return force;
}

//! Monaghan-Kajtar boundary repulsion force
/*!
 Monaghan-Kajtar boundary repulsion force doi:10.1016/j.cpc.2009.05.008
 to be multiplied by r_aj vector
 we allow the fluid particle mass mass_f to be different from the
 boundary particle mass mass_b even though they are typically the same
 (except for multi-phase fluids)
*/
__device__ __forceinline__ float
MKForce(const float r, const float slength,
		const float mass_f, const float mass_b)
{
	// MK always uses the 1D cubic or quintic Wendland spline
	float w = 0.0f;

	float force = 0.0f;

	// Wendland has radius 2
	if (r <= 2*slength) {	//TODO: fixme use influenceradius
		float qq = r/slength;
		w = 1.8f * __powf(1.0f - 0.5f*qq, 4.0f) * (2.0f*qq + 1.0f);  //TODO: optimize
		// float dist = r - d_MK_d;
		float dist = max(d_epsartvisc, r - d_MK_d);
		force = d_MK_K*w*2*mass_b/(d_MK_beta * dist * r * (mass_f+mass_b));
	}

	return force;
}
/************************************************************************************************************/

<<<<<<< HEAD
=======
/***************************************** Viscosities *******************************************************/
//! Artificial viscosity
__device__ __forceinline__ float
artvisc(	const float	vel_dot_pos,
			const float	rho_abs,
			const float	neib_rho_abs,
			const float	sspeed,
			const float	neib_sspeed,
			const float	r,
			const float	slength)
{
	// TODO check if it makes sense to support different artificial viscosity coefficients
	// for different fluids

 return vel_dot_pos*slength*d_visccoeff[0]*(sspeed + neib_sspeed)/((r*r + d_epsartvisc)*(rho_abs + neib_rho_abs));

}


// ATTENTION: for all non artificial viscosity
// µ is the dynamic viscosity (ρν)

//! Morris laminar viscous term
/*!
 Scalar part of viscosity using Morris 1997
 expression 21 p218 when all particles have the same viscosity
 in this case d_visccoeff = 4 nu
 returns 4.mj.nu/(ρi + ρj) (1/r ∂Wij/∂r)
*/
__device__ __forceinline__ float
laminarvisc_kinematic(	const float	rho_abs,
						const float	neib_rho_abs,
						const float	neib_mass,
						const float	f)
{
	// NOTE: this won't work in multi-fluid!
	// TODO FIXME kinematic viscosity should probably be marked as incompatible
	// with multi-fluid (or at least if fluids don't have the same, constant
	// viscosity

	return neib_mass*d_visccoeff[0]*f/(rho_abs + neib_rho_abs);
}


//! Morris laminar viscous term for variable viscosity
/*!
 Same behaviour as laminarvisc_kinematic but for particle
 dependent viscosity.
 returns mj.(µi + µi)/(ρi.ρj) (1/r ∂Wij/∂r)
*/
__device__ __forceinline__ float
laminarvisc_dynamic(const float	rho_abs,
					const float	neib_rho_abs,
					const float	neib_mass,
					const float	f,
					const float	visc,
					const float	neib_visc)
{


	return neib_mass*(visc + neib_visc)*f/(rho_abs*neib_rho_abs);
}
/************************************************************************************************************/


/************************************************************************************************************/

>>>>>>> b05f1661
/******************** Functions for computing repulsive force directly from DEM *****************************/

// TODO: check for the maximum timestep

//! Computes normal and viscous force wrt to solid planar boundary
__device__ __forceinline__ float
PlaneForce(	const int3&		gridPos,
			const float3&	pos,
			const float		mass,
			const plane_t&	plane,
			const float3&	vel,
			const float		dynvisc,
			float4&			force)
{
	// relative position of our particle from the reference point of the plane
	const float r = PlaneDistance(gridPos, pos, plane);
	if (r < d_r0) {
		const float DvDt = LJForce(r);
		// Unitary normal vector of the surface
		const float3 relPos = plane.normal*r;

		as_float3(force) += DvDt*relPos;

		// tangential velocity component
		const float3 v_t = vel - dot(vel, relPos)/r*relPos/r; //TODO: check

		// f = -µ u/∆n

		// viscosity
		// float coeff = -dynvisc*M_PI*(d_r0*d_r0-r*r)/(pos.w*r);
		// float coeff = -dynvisc*M_PI*(d_r0*d_r0*3/(M_PI*2)-r*r)/(pos.w*r);
		const float coeff = -dynvisc*d_partsurf/(mass*r);

		// coeff should not be higher than needed to nil v_t in the maximum allowed dt
		// coefficients are negative, so the smallest in absolute value is the biggest

		/*
		float fmag = length(as_float3(force));
		float coeff2 = -sqrt(fmag/slength)/(d_dtadaptfactor*d_dtadaptfactor);
		if (coeff2 < -d_epsartvisc)
			coeff = max(coeff, coeff2);
			*/

		as_float3(force) += coeff*v_t;

		return -coeff;
	}

	return 0.0f;
}

//! DOC-TODO Describe function
__device__ __forceinline__ float
GeometryForce(	const int3&		gridPos,
				const float3&	pos,
				const float		mass,
				const float3&	vel,
				const float		dynvisc,
				float4&			force)
{
	float coeff_max = 0.0f;
	for (uint i = 0; i < d_numplanes; ++i) {
		float coeff = PlaneForce(gridPos, pos, mass, d_plane[i], vel, dynvisc, force);
		if (coeff > coeff_max)
			coeff_max = coeff;
	}

	return coeff_max;
}

//! DOC-TODO describe function
__device__ __forceinline__ float
DemLJForce(	const texture<float, 2, cudaReadModeElementType> texref,
			const int3&	gridPos,
			const float3&	pos,
			const float		mass,
			const float3&	vel,
			const float		dynvisc,
			float4&			force)
{
	const float2 demPos = DemPos(gridPos, pos);

	const float globalZ = d_worldOrigin.z + (gridPos.z + 0.5f)*d_cellSize.z + pos.z;
	const float globalZ0 = DemInterpol(texref, demPos);

	if (globalZ - globalZ0 < d_demzmin) {
		const plane_t demPlane(DemTangentPlane(texref, gridPos, pos, demPos, globalZ0));

		return PlaneForce(gridPos, pos, mass, demPlane, vel, dynvisc, force);
	}
	return 0;
}

/************************************************************************************************************/

/*********************************** Adptative time stepping ************************************************/
// Computes dt across different GPU blocks
/*!
 Function called at the end of the forces or powerlawVisc function doing
 a per block maximum reduction
 cflOffset is used in case the forces kernel was partitioned (striping)
*/
__device__ __forceinline__ void
dtadaptBlockReduce(	float*	sm_max,
					float*	cfl,
					uint	cflOffset)
{
	for(unsigned int s = blockDim.x/2; s > 0; s >>= 1)
	{
		__syncthreads();
		if (threadIdx.x < s)
		{
			sm_max[threadIdx.x] = max(sm_max[threadIdx.x + s], sm_max[threadIdx.x]);
		}
	}

	// write result for this block to global mem
	if (!threadIdx.x)
		cfl[cflOffset + blockIdx.x] = sm_max[0];
}
/************************************************************************************************************/


/************************************************************************************************************/
/*		Device functions used in kernels other than the main forces kernel									*/
/************************************************************************************************************/

//! contribution of neighbor at relative position relPos with weight w to the MLS matrix mls
__device__ __forceinline__ void
MlsMatrixContrib(symtensor4 &mls, float4 const& relPos, float w)
{
	mls.xx += w;						// xx = ∑Wij*Vj
	mls.xy += relPos.x*w;				// xy = ∑(xi - xj)*Wij*Vj
	mls.xz += relPos.y*w;				// xz = ∑(yi - yj)*Wij*Vj
	mls.xw += relPos.z*w;				// xw = ∑(zi - zj)*Wij*Vj
	mls.yy += relPos.x*relPos.x*w;		// yy = ∑(xi - xj)^2*Wij*Vj
	mls.yz += relPos.x*relPos.y*w;		// yz = ∑(xi - xj)(yi - yj)*Wij*Vj
	mls.yw += relPos.x*relPos.z*w;		// yz = ∑(xi - xj)(zi - zj)*Wij*Vj
	mls.zz += relPos.y*relPos.y*w;		// zz = ∑(yi - yj)^2*Wij*Vj
	mls.zw += relPos.y*relPos.z*w;		// zz = ∑(yi - yj)(zi - zj)*Wij*Vj
	mls.ww += relPos.z*relPos.z*w;		// zz = ∑(yi - yj)^2*Wij*Vj

}

//! MLS contribution
/*!
 contribution of neighbor at relative position relPos with weight w to the
 MLS correction when B is the first row of the inverse MLS matrix
*/
__device__ __forceinline__ float
MlsCorrContrib(float4 const& B, float4 const& relPos, float w)
{
	return (B.x + B.y*relPos.x + B.z*relPos.y + B.w*relPos.z)*w;
	// ρ = ∑(ß0 + ß1(xi - xj) + ß2(yi - yj))*Wij*Vj
}

/*  @} */

/** \name Kernels
 *  @{ */

<<<<<<< HEAD
=======
//! Compute SPS matrix
/*!
 Compute the Sub-Particle-Stress (SPS) Tensor matrix for all Particles
 WITHOUT Kernel correction

 Procedure:

 (1) compute velocity gradients

 (2) compute turbulent eddy viscosity (non-dynamic)

 (3) compute turbulent shear stresses

 (4) return SPS tensor matrix (tau) divided by rho^2
*/
template<KernelType kerneltype,
	BoundaryType boundarytype,
	uint simflags>
__global__ void
__launch_bounds__(BLOCK_SIZE_SPS, MIN_BLOCKS_SPS)
SPSstressMatrixDevice(sps_params<kerneltype, boundarytype, simflags> params)
{
	const uint index = INTMUL(blockIdx.x,blockDim.x) + threadIdx.x;

	if (index >= params.numParticles)
		return;

	// read particle data from sorted arrays
	// Compute SPS matrix only for any kind of particles
	// TODO testpoints should also compute SPS, it'd be useful
	// when we will enable SPS saving to disk
	const particleinfo info = tex1Dfetch(infoTex, index);

	// read particle data from sorted arrays
	#if( __COMPUTE__ >= 20)
	const float4 pos = params.pos[index];
	#else
	const float4 pos = tex1Dfetch(posTex, index);
	#endif

	// skip inactive particles
	if (INACTIVE(pos))
		return;

	const float4 vel = tex1Dfetch(velTex, index);

	// Gradients of the the velocity components
	float3 dvx = make_float3(0.0f);
	float3 dvy = make_float3(0.0f);
	float3 dvz = make_float3(0.0f);

	// Compute grid position of current particle
	const int3 gridPos = calcGridPosFromParticleHash( params.particleHash[index] );

	// Persistent variables across getNeibData calls
	char neib_cellnum = -1;
	uint neib_cell_base_index = 0;
	float3 pos_corr;

	// loop over all the neighbors
	// TODO FIXME splitneibs : correctly iterate over all particle types OR
	// filter based on particle type (only FLUID, BOUNDARY only for DYN?)
	for (idx_t i = 0; i < d_neiblist_end; i += d_neiblist_stride) {
		neibdata neib_data = params.neibsList[i + index];

		if (neib_data == NEIBS_END) break;

		const uint neib_index = getNeibIndex(pos, pos_corr, params.cellStart,
				neib_data, gridPos, neib_cellnum, neib_cell_base_index);

		// Compute relative position vector and distance
		// Now relPos is a float4 and neib mass is stored in relPos.w
		#if( __COMPUTE__ >= 20)
		const float4 relPos = pos_corr - params.pos[neib_index];
		#else
		const float4 relPos = pos_corr - tex1Dfetch(posTex, neib_index);
		#endif

		// skip inactive particles
		if (INACTIVE(relPos))
			continue;

		const float r = length3(relPos);

		// Compute relative velocity
		// Now relVel is a float4 and neib density is stored in relVel.w
		const float4 relVel = as_float3(vel) - tex1Dfetch(velTex, neib_index);
		const particleinfo neib_info = tex1Dfetch(infoTex, neib_index);

		// Velocity gradient is contributed by all particles
		// TODO: fix SA case
		if ( r < params.influenceradius ) {
			const float f = F<kerneltype>(r, params.slength)*relPos.w/physical_density(relVel.w,fluid_num(neib_info));	// 1/r ∂Wij/∂r Vj

			// Velocity Gradients
			dvx -= relVel.x*as_float3(relPos)*f;	// dvx = -∑mj/ρj vxij (ri - rj)/r ∂Wij/∂r
			dvy -= relVel.y*as_float3(relPos)*f;	// dvy = -∑mj/ρj vyij (ri - rj)/r ∂Wij/∂r
			dvz -= relVel.z*as_float3(relPos)*f;	// dvz = -∑mj/ρj vzij (ri - rj)/r ∂Wij/∂r
			}
		} // end of loop through neighbors


	// SPS stress matrix elements
	symtensor3 tau;

	// Calculate Sub-Particle Scale viscosity
	// and special turbulent terms
	float SijSij_bytwo = 2.0f*(dvx.x*dvx.x + dvy.y*dvy.y + dvz.z*dvz.z);	// 2*SijSij = 2.0((∂vx/∂x)^2 + (∂vy/∂yx)^2 + (∂vz/∂z)^2)
	float temp = dvx.y + dvy.x;		// 2*SijSij += (∂vx/∂y + ∂vy/∂x)^2
	tau.xy = temp;
	SijSij_bytwo += temp*temp;
	temp = dvx.z + dvz.x;			// 2*SijSij += (∂vx/∂z + ∂vz/∂x)^2
	tau.xz = temp;
	SijSij_bytwo += temp*temp;
	temp = dvy.z + dvz.y;			// 2*SijSij += (∂vy/∂z + ∂vz/∂y)^2
	tau.yz = temp;
	SijSij_bytwo += temp*temp;
	const float S = sqrtf(SijSij_bytwo);
	const float nu_SPS = d_smagfactor*S;		// Dalrymple & Rogers (2006): eq. (12)
	const float divu_SPS = 0.6666666666f*nu_SPS*(dvx.x + dvy.y + dvz.z);
	const float Blinetal_SPS = d_kspsfactor*SijSij_bytwo;

	// Storing the turbulent viscosity for each particle
	write_sps_turbvisc<simflags & SPSK_STORE_TURBVISC>::with(params, index, nu_SPS);

        float abs_rho = physical_density(vel.w,fluid_num(info));

	// Shear Stress matrix = TAU (pronounced taf)
	// Dalrymple & Rogers (2006): eq. (10)
	if (simflags & SPSK_STORE_TAU) {

		tau.xx = nu_SPS*(dvx.x + dvx.x) - divu_SPS - Blinetal_SPS;	// tau11 = tau_xx/ρ^2
		tau.xx /= abs_rho;
		tau.xy *= nu_SPS/abs_rho;								// tau12 = tau_xy/ρ^2
		tau.xz *= nu_SPS/abs_rho;								// tau13 = tau_xz/ρ^2
		tau.yy = nu_SPS*(dvy.y + dvy.y) - divu_SPS - Blinetal_SPS;	// tau22 = tau_yy/ρ^2
		tau.yy /= abs_rho;
		tau.yz *= nu_SPS/abs_rho;								// tau23 = tau_yz/ρ^2
		tau.zz = nu_SPS*(dvz.z + dvz.z) - divu_SPS - Blinetal_SPS;	// tau33 = tau_zz/ρ^2
		tau.zz /= abs_rho;

		write_sps_tau<simflags & SPSK_STORE_TAU>::with(params, index, tau);
	}
}
>>>>>>> b05f1661
/************************************************************************************************************/

/************************************************************************************************************/
/*										Density computation							*/
/************************************************************************************************************/

//! Continuity equation with the Grenier formulation
/*!
 When using the Grenier formulation, density is reinitialized at each timestep from
 a Shepard-corrected mass distribution limited to same-fluid particles M and volumes ω computed
 from a continuity equation, with ρ = M/ω.
 During the same run, we also compute σ, the discrete specific volume
 (see e.g. Hu & Adams 2005), obtained by summing the kernel computed over
 _all_ neighbors (not just the same-fluid ones) which is used in the continuity
 equation as well as the Navier-Stokes equation
*/
template<KernelType kerneltype, BoundaryType boundarytype>
__global__ void
densityGrenierDevice(
			float* __restrict__		sigmaArray,
	const	float4* __restrict__	posArray,
			float4* __restrict__	velArray,
	const	particleinfo* __restrict__	infoArray,
	const	hashKey* __restrict__	particleHash,
	const	float4* __restrict__	volArray,
	const	uint* __restrict__		cellStart,
	const	neibdata* __restrict__	neibsList,
	const	uint	numParticles,
	const	float	slength,
	const	float	influenceradius)
{
	const uint index = INTMUL(blockIdx.x,blockDim.x) + threadIdx.x;

	if (index >= numParticles)
		return;

	const particleinfo info = infoArray[index];

	/* We only process FLUID particles normally,
	   except with DYN_BOUNDARY, where we also process boundary particles
	   */
	if (boundarytype != DYN_BOUNDARY && NOT_FLUID(info))
		return;

	const float4 pos = posArray[index];

	if (INACTIVE(pos))
		return;

	const ushort fnum = fluid_num(info);
	const float vol = volArray[index].w;
	float4 vel = velArray[index];

	// self contribution
	float corr = W<kerneltype>(0, slength);
	float sigma = corr;
	float mass_corr = pos.w*corr;

	const int3 gridPos = calcGridPosFromParticleHash( particleHash[index] );

	// For DYN_BOUNDARY particles, we compute sigma in the same way as fluid particles,
	// except that if the boundary particle has no fluid neighbors we set its
	// sigma to a default value which is the 'typical' specific volume, given by
	// the typical number of neighbors divided by the volume of the influence sphere
	bool has_fluid_neibs = false;

	// Loop over all FLUID neighbors, and over BOUNDARY neighbors if using
	// DYN_BOUNDARY
	// TODO: check with SA
	for_each_neib2(PT_FLUID, (boundarytype == DYN_BOUNDARY ? PT_BOUNDARY : PT_NONE),
			index, pos, gridPos, cellStart, neibsList) {

		const uint neib_index = neib_iter.neib_index();

		// Compute relative position vector and distance
		// Now relPos is a float4 and neib mass is stored in relPos.w
		const float4 relPos = neib_iter.relPos(
		#if PREFER_L1
			posArray[neib_index]
		#else
			tex1Dfetch(posTex, neib_index)
		#endif
			);

		const particleinfo neib_info = infoArray[neib_index];
		float r = length(as_float3(relPos));

		/* Contributions only come from active particles within the influence radius
		   that are fluid particles (or also non-fluid in DYN_BOUNDARY case).
		   Sigma calculations uses all such particles, whereas smoothed mass
		   only uses same-fluid particles.
		   Note that this requires PT_BOUNDARY neighbors to be in the list for
		   PT_BOUNDARY particles, lest the boundary particles end up assuming
		   they are always on the free surface.
		   TODO an alternative approach for DYN_BOUNDARY would be to assign
		   the sigma from the closest fluid particle, but that would require
		   two runs, one for fluid and one for neighbor particles.
		 */
		if (INACTIVE(relPos) || r >= influenceradius)
			continue;

		const float w = W<kerneltype>(r, slength);
		sigma += w;
		if (FLUID(neib_info))
			has_fluid_neibs = true;

		/* For smoothed mass, fluid particles only consider fluid particles,
		   and non-fluid (only present for DYN_BOUNDARY) only consider non-fluid
		   */
		if ((boundarytype != DYN_BOUNDARY || (PART_TYPE(neib_info) == PART_TYPE(info)))
			&& fluid_num(neib_info) == fnum) {
			mass_corr += relPos.w*w;
			corr += w;
		}
	}

	if (boundarytype == DYN_BOUNDARY && NOT_FLUID(info) && !has_fluid_neibs) {
		// TODO OPTIMIZE
		const float typical_sigma = 3*(cuneibs::d_maxFluidBoundaryNeibs)/
			(4*M_PIf*influenceradius*influenceradius*influenceradius);
		sigma = typical_sigma;
	}

	// M = mass_corr/corr, ρ = M/ω
	// this could be optimized to pos.w/vol assuming all same-fluid particles
	// have the same mass
	vel.w = mass_corr/(corr*vol);
	vel.w = numerical_density(vel.w,fnum);
	velArray[index] = vel;
	sigmaArray[index] = sigma;
}

/************************************************************************************************************/


/************************************************************************************************************/
/*					   Kernels for computing acceleration without gradient correction					 */
/************************************************************************************************************/

/* forcesDevice kernel and auxiliary types and functions */
#include "forces_kernel.def"

/************************************************************************************************************/


/************************************************************************************************************/
/*					   Kernels for XSPH, Shepard and MLS corrections									   */
/************************************************************************************************************/

//! This kernel computes the Sheppard correction
template<KernelType kerneltype,
	BoundaryType boundarytype>
__global__ void
__launch_bounds__(BLOCK_SIZE_SHEPARD, MIN_BLOCKS_SHEPARD)
shepardDevice(	const float4*	posArray,
				float4*			newVel,
				const hashKey*		particleHash,
				const uint*		cellStart,
				const neibdata*	neibsList,
				const uint		numParticles,
				const float		slength,
				const float		influenceradius)
{
	const uint index = INTMUL(blockIdx.x,blockDim.x) + threadIdx.x;

	if (index >= numParticles)
		return;

	const particleinfo info = tex1Dfetch(infoTex, index);

	#if PREFER_L1
	const float4 pos = posArray[index];
	#else
	const float4 pos = tex1Dfetch(posTex, index);
	#endif

	// If particle is inactive there is absolutely nothing to do
	if (INACTIVE(pos))
		return;

	float4 vel = tex1Dfetch(velTex, index);

	// We apply Shepard normalization :
	//	* with LJ or DYN boundary only on fluid particles
	//TODO 	* with SA boundary ???
	// in any other case we have to copy the vel vector in the new velocity array
	if (NOT_FLUID(info)) {
		newVel[index] = vel;
		return;
	}


	// Taking into account self contribution in summation
	float temp1 = pos.w*W<kerneltype>(0, slength);
	float temp2 = temp1/physical_density(vel.w,fluid_num(info)) ;

	// Compute grid position of current particle
	const int3 gridPos = calcGridPosFromParticleHash( particleHash[index] );

	// Loop over all FLUID neighbors, and over BOUNDARY neighbors if using
	// DYN_BOUNDARY
	// TODO: check with SA
	for_each_neib2(PT_FLUID, (boundarytype == DYN_BOUNDARY ? PT_BOUNDARY : PT_NONE),
			index, pos, gridPos, cellStart, neibsList) {

		const uint neib_index = neib_iter.neib_index();

		// Compute relative position vector and distance
		// Now relPos is a float4 and neib mass is stored in relPos.w
		const float4 relPos = neib_iter.relPos(
		#if PREFER_L1
			posArray[neib_index]
		#else
			tex1Dfetch(posTex, neib_index)
		#endif
			);

		const particleinfo neib_info = tex1Dfetch(infoTex, neib_index);

		// Skip inactive neighbors
		if (INACTIVE(relPos))
			continue;

		const float r = length(as_float3(relPos));

		const float neib_rho = physical_density(tex1Dfetch(velTex, neib_index).w,fluid_num(neib_info));

		if (r < influenceradius ) {
			const float w = W<kerneltype>(r, slength)*relPos.w;
			temp1 += w;
			temp2 += w/neib_rho;
		}
	}

	// Normalize the density and write in global memory
	vel.w = numerical_density(temp1/temp2,fluid_num(info));
	newVel[index] = vel;
}

//! This kernel computes the MLS correction
template<KernelType kerneltype,
	BoundaryType boundarytype>
__global__ void
__launch_bounds__(BLOCK_SIZE_MLS, MIN_BLOCKS_MLS)
MlsDevice(	const float4*	posArray,
			float4*			newVel,
			const hashKey*		particleHash,
			const uint*		cellStart,
			const neibdata*	neibsList,
			const uint		numParticles,
			const float		slength,
			const float		influenceradius)
{
	const uint index = INTMUL(blockIdx.x,blockDim.x) + threadIdx.x;

	if (index >= numParticles)
		return;

	const particleinfo info = tex1Dfetch(infoTex, index);

	#if PREFER_L1
	const float4 pos = posArray[index];
	#else
	const float4 pos = tex1Dfetch(posTex, index);
	#endif

	// If particle is inactive there is absolutely nothing to do
	if (INACTIVE(pos))
		return;

	float4 vel = tex1Dfetch(velTex, index);

	// We apply MLS normalization :
	//	* with LJ or DYN boundary only on fluid particles
	//TODO 	* with SA boundary ???
	// in any other case we have to copy the vel vector in the new velocity array
	//if (NOT_FLUID(info)) {
	//	newVel[index] = vel;
	//	return;
	//}

	// MLS matrix elements
	symtensor4 mls;
	mls.xx = mls.xy = mls.xz = mls.xw =
		mls.yy = mls.yz = mls.yw =
		mls.zz = mls.zw = mls.ww = 0;

	// Number of neighbors
	int neibs_num = 0;

	// Taking into account self contribution in MLS matrix construction
	mls.xx = W<kerneltype>(0, slength)*pos.w/physical_density(vel.w,fluid_num(info));

	// Compute grid position of current particle
	const int3 gridPos = calcGridPosFromParticleHash( particleHash[index] );

	// First loop over neighbors
	// Loop over all FLUID neighbors, and over BOUNDARY neighbors if using
	// DYN_BOUNDARY
	// TODO: check with SA
	for_each_neib2(PT_FLUID, (boundarytype == DYN_BOUNDARY ? PT_BOUNDARY : PT_NONE),
			index, pos, gridPos, cellStart, neibsList) {

		const uint neib_index = neib_iter.neib_index();

		// Compute relative position vector and distance
		// Now relPos is a float4 and neib mass is stored in relPos.w
		const float4 relPos = neib_iter.relPos(
		#if PREFER_L1
			posArray[neib_index]
		#else
			tex1Dfetch(posTex, neib_index)
		#endif
			);

		// Skip inactive particles
		if (INACTIVE(relPos))
			continue;

		const float r = length(as_float3(relPos));
		const particleinfo neib_info = tex1Dfetch(infoTex, neib_index);
		const float neib_rho = physical_density(tex1Dfetch(velTex, neib_index).w,fluid_num(neib_info));
 

		// Add neib contribution only if it's a fluid one
		if (r < influenceradius) {
			neibs_num ++;
			const float w = W<kerneltype>(r, slength)*relPos.w/neib_rho;	// Wij*Vj

			/* Scale relPos by slength for stability and resolution independence */
			MlsMatrixContrib(mls, relPos/slength, w);
		}
	} // end of first loop trough neighbors

	// We want to compute B solution of M B = E where E =(1, 0, 0, 0) and
	// M is our MLS matrix. M is symmetric, positive (semi)definite. Since we
	// cannot guarantee that the matrix is invertible (it won't be in cases
	// such as thin sheets of particles or structures of even lower topological
	// dimension), we rely on the iterative conjugate residual method to
	// find a solution, with E itself as initial guess.

	// known term
	const float4 E = make_float4(1, 0, 0, 0);

	const float D = det(mls);

	// solution
	float4 B;
	if (fabsf(D) < FLT_EPSILON) {
		symtensor4 mls_eps = mls;
		const float eps = fabsf(D) + FLT_EPSILON;
		mls_eps.xx += eps;
		mls_eps.yy += eps;
		mls_eps.zz += eps;
		mls_eps.ww += eps;
		const float D_eps = det(mls_eps);
		B = adjugate_row1(mls_eps)/D_eps;
	} else {
		B = adjugate_row1(mls)/D;
	}

#define MAX_CR_STEPS 32
	uint steps = 0;
	for (; steps < MAX_CR_STEPS; ++steps) {
		float lenB = hypot(B);

		float4 MdotB = dot(mls, B);
		float4 residual = E - MdotB;

		// r.M.r
		float num = ddot(mls, residual);

		// (M.r).(M.r)
		float4 Mp = dot(mls, residual);
		float den = dot(Mp, Mp);

		float4 corr = (num/den)*residual;
		float lencorr = hypot(corr);

		if (hypot(residual) < lenB*FLT_EPSILON)
			break;

		if (lencorr < 2*lenB*FLT_EPSILON)
			break;

		B += corr;
	}

	/* Scale for resolution independence, again */
	B.y /= slength;
	B.z /= slength;
	B.w /= slength;

	// Taking into account self contribution in density summation
	vel.w = B.x*W<kerneltype>(0, slength)*pos.w;

	// Second loop over neighbors
	// Loop over all FLUID neighbors, and over BOUNDARY neighbors if using
	// DYN_BOUNDARY
	// TODO: check with SA
	for_each_neib2(PT_FLUID, (boundarytype == DYN_BOUNDARY ? PT_BOUNDARY : PT_NONE),
			index, pos, gridPos, cellStart, neibsList) {

		const uint neib_index = neib_iter.neib_index();

		// Compute relative position vector and distance
		// Now relPos is a float4 and neib mass is stored in relPos.w
		const float4 relPos = neib_iter.relPos(
		#if PREFER_L1
			posArray[neib_index]
		#else
			tex1Dfetch(posTex, neib_index)
		#endif
			);

		// Skip inactive particles
		if (INACTIVE(relPos))
			continue;

		const float r = length(as_float3(relPos));

		const particleinfo neib_info = tex1Dfetch(infoTex, neib_index);

		// Interaction between two particles
		if (r < influenceradius && (boundarytype == DYN_BOUNDARY || FLUID(neib_info))) {
			const float w = W<kerneltype>(r, slength)*relPos.w;	 // ρj*Wij*Vj = mj*Wij
			vel.w += MlsCorrContrib(B, relPos, w);
		}
                        

	}  // end of second loop trough neighbors

	// If MLS starts misbehaving, define DEBUG_PARTICLE: this will
	// print the MLS-corrected density for the particles statisfying
	// the DEBUG_PARTICLE condition. Some examples:

//#define DEBUG_PARTICLE (index == numParticles - 1)
//#define DEBUG_PARTICLE (id(info) == numParticles - 1)
//#define DEBUG_PARTICLE (fabs(err) > 64*FLT_EPSILON)

#ifdef DEBUG_PARTICLE
	{
		const float old = tex1Dfetch(velTex, index).w;
		const float err = 1 - vel.w/old;
		if (DEBUG_PARTICLE) {
			printf("MLS %d %d %22.16g => %22.16g (%6.2e)\n",
				index, id(info),
				old, vel.w, err*100);
		}
	}
#endif
        vel.w = numerical_density(vel.w,fluid_num(info));
	newVel[index] = vel;
}
/************************************************************************************************************/

/************************************************************************************************************/
/*					   CFL max kernel																		*/
/************************************************************************************************************/
//! Computes the max of an array of floats
/** 
 * Each thread reads 4 elements at a time, computing the max of these four elements (hence why
 * the input type is float4 and not float).
 * The launch grid “slides” over the entire input array, which is compused by numquarts float4s.
 * Each block reduces the per-thread reductions in shared memory, and then writes out a single float.
 */
template <unsigned int blockSize>
__global__ void
fmaxDevice(
	float * __restrict__ output, //< output array,
	const float4 * __restrict__ input, //< input array
	const uint numquarts)
{
	__shared__ float sdata[blockSize];

	/* Step #1: reduction from global memory into a private register */

	// Size of the sliding window
	const unsigned int stride = blockSize*gridDim.x;

	unsigned int i = blockIdx.x*blockSize + threadIdx.x;

	// Accumulator
	float myMax = 0;

	// we reduce multiple elements per thread.  The number is determined by the
	// number of active thread blocks (via gridDim).  More blocks will result
	// in a larger gridSize and therefore fewer elements per thread
	while (i < numquarts)
	{
		float4 in = input[i];
		myMax = fmaxf(myMax, fmaxf(
				fmaxf(in.x, in.y),
				fmaxf(in.z, in.w)));
		i += stride;
	}

	// each thread puts its local sum into shared memory
	const unsigned int tid = threadIdx.x;

	sdata[tid] = myMax;
	__syncthreads();

	// do reduction in shared mem
	if (blockSize >= 512) { if (tid < 256) { sdata[tid] = myMax = fmaxf(myMax,sdata[tid + 256]); } __syncthreads(); }
	if (blockSize >= 256) { if (tid < 128) { sdata[tid] = myMax = fmaxf(myMax,sdata[tid + 128]); } __syncthreads(); }
	if (blockSize >= 128) { if (tid <  64) { sdata[tid] = myMax = fmaxf(myMax,sdata[tid +  64]); } __syncthreads(); }

	// now that we are using warp-synchronous programming (below)
	// we need to declare our shared memory volatile so that the compiler
	// doesn't reorder stores to it and induce incorrect behavior.
	if (tid < 32)
	{
		volatile float* smem = sdata;
		if (blockSize >=  64) { smem[tid] = myMax = fmaxf(myMax, smem[tid + 32]); }
		if (blockSize >=  32) { smem[tid] = myMax = fmaxf(myMax, smem[tid + 16]); }
		if (blockSize >=  16) { smem[tid] = myMax = fmaxf(myMax, smem[tid +  8]); }
		if (blockSize >=   8) { smem[tid] = myMax = fmaxf(myMax, smem[tid +  4]); }
		if (blockSize >=   4) { smem[tid] = myMax = fmaxf(myMax, smem[tid +  2]); }
		if (blockSize >=   2) { smem[tid] = myMax = fmaxf(myMax, smem[tid +  1]); }
	}

	// write result for this block to global mem
	if (tid == 0)
		output[blockIdx.x] = myMax;
}
/************************************************************************************************************/

/** @} */

/************************************************************************************************************/

} //namespace cuforces
#endif<|MERGE_RESOLUTION|>--- conflicted
+++ resolved
@@ -133,76 +133,6 @@
 }
 /************************************************************************************************************/
 
-<<<<<<< HEAD
-=======
-/***************************************** Viscosities *******************************************************/
-//! Artificial viscosity
-__device__ __forceinline__ float
-artvisc(	const float	vel_dot_pos,
-			const float	rho_abs,
-			const float	neib_rho_abs,
-			const float	sspeed,
-			const float	neib_sspeed,
-			const float	r,
-			const float	slength)
-{
-	// TODO check if it makes sense to support different artificial viscosity coefficients
-	// for different fluids
-
- return vel_dot_pos*slength*d_visccoeff[0]*(sspeed + neib_sspeed)/((r*r + d_epsartvisc)*(rho_abs + neib_rho_abs));
-
-}
-
-
-// ATTENTION: for all non artificial viscosity
-// µ is the dynamic viscosity (ρν)
-
-//! Morris laminar viscous term
-/*!
- Scalar part of viscosity using Morris 1997
- expression 21 p218 when all particles have the same viscosity
- in this case d_visccoeff = 4 nu
- returns 4.mj.nu/(ρi + ρj) (1/r ∂Wij/∂r)
-*/
-__device__ __forceinline__ float
-laminarvisc_kinematic(	const float	rho_abs,
-						const float	neib_rho_abs,
-						const float	neib_mass,
-						const float	f)
-{
-	// NOTE: this won't work in multi-fluid!
-	// TODO FIXME kinematic viscosity should probably be marked as incompatible
-	// with multi-fluid (or at least if fluids don't have the same, constant
-	// viscosity
-
-	return neib_mass*d_visccoeff[0]*f/(rho_abs + neib_rho_abs);
-}
-
-
-//! Morris laminar viscous term for variable viscosity
-/*!
- Same behaviour as laminarvisc_kinematic but for particle
- dependent viscosity.
- returns mj.(µi + µi)/(ρi.ρj) (1/r ∂Wij/∂r)
-*/
-__device__ __forceinline__ float
-laminarvisc_dynamic(const float	rho_abs,
-					const float	neib_rho_abs,
-					const float	neib_mass,
-					const float	f,
-					const float	visc,
-					const float	neib_visc)
-{
-
-
-	return neib_mass*(visc + neib_visc)*f/(rho_abs*neib_rho_abs);
-}
-/************************************************************************************************************/
-
-
-/************************************************************************************************************/
-
->>>>>>> b05f1661
 /******************** Functions for computing repulsive force directly from DEM *****************************/
 
 // TODO: check for the maximum timestep
@@ -364,153 +294,6 @@
 /** \name Kernels
  *  @{ */
 
-<<<<<<< HEAD
-=======
-//! Compute SPS matrix
-/*!
- Compute the Sub-Particle-Stress (SPS) Tensor matrix for all Particles
- WITHOUT Kernel correction
-
- Procedure:
-
- (1) compute velocity gradients
-
- (2) compute turbulent eddy viscosity (non-dynamic)
-
- (3) compute turbulent shear stresses
-
- (4) return SPS tensor matrix (tau) divided by rho^2
-*/
-template<KernelType kerneltype,
-	BoundaryType boundarytype,
-	uint simflags>
-__global__ void
-__launch_bounds__(BLOCK_SIZE_SPS, MIN_BLOCKS_SPS)
-SPSstressMatrixDevice(sps_params<kerneltype, boundarytype, simflags> params)
-{
-	const uint index = INTMUL(blockIdx.x,blockDim.x) + threadIdx.x;
-
-	if (index >= params.numParticles)
-		return;
-
-	// read particle data from sorted arrays
-	// Compute SPS matrix only for any kind of particles
-	// TODO testpoints should also compute SPS, it'd be useful
-	// when we will enable SPS saving to disk
-	const particleinfo info = tex1Dfetch(infoTex, index);
-
-	// read particle data from sorted arrays
-	#if( __COMPUTE__ >= 20)
-	const float4 pos = params.pos[index];
-	#else
-	const float4 pos = tex1Dfetch(posTex, index);
-	#endif
-
-	// skip inactive particles
-	if (INACTIVE(pos))
-		return;
-
-	const float4 vel = tex1Dfetch(velTex, index);
-
-	// Gradients of the the velocity components
-	float3 dvx = make_float3(0.0f);
-	float3 dvy = make_float3(0.0f);
-	float3 dvz = make_float3(0.0f);
-
-	// Compute grid position of current particle
-	const int3 gridPos = calcGridPosFromParticleHash( params.particleHash[index] );
-
-	// Persistent variables across getNeibData calls
-	char neib_cellnum = -1;
-	uint neib_cell_base_index = 0;
-	float3 pos_corr;
-
-	// loop over all the neighbors
-	// TODO FIXME splitneibs : correctly iterate over all particle types OR
-	// filter based on particle type (only FLUID, BOUNDARY only for DYN?)
-	for (idx_t i = 0; i < d_neiblist_end; i += d_neiblist_stride) {
-		neibdata neib_data = params.neibsList[i + index];
-
-		if (neib_data == NEIBS_END) break;
-
-		const uint neib_index = getNeibIndex(pos, pos_corr, params.cellStart,
-				neib_data, gridPos, neib_cellnum, neib_cell_base_index);
-
-		// Compute relative position vector and distance
-		// Now relPos is a float4 and neib mass is stored in relPos.w
-		#if( __COMPUTE__ >= 20)
-		const float4 relPos = pos_corr - params.pos[neib_index];
-		#else
-		const float4 relPos = pos_corr - tex1Dfetch(posTex, neib_index);
-		#endif
-
-		// skip inactive particles
-		if (INACTIVE(relPos))
-			continue;
-
-		const float r = length3(relPos);
-
-		// Compute relative velocity
-		// Now relVel is a float4 and neib density is stored in relVel.w
-		const float4 relVel = as_float3(vel) - tex1Dfetch(velTex, neib_index);
-		const particleinfo neib_info = tex1Dfetch(infoTex, neib_index);
-
-		// Velocity gradient is contributed by all particles
-		// TODO: fix SA case
-		if ( r < params.influenceradius ) {
-			const float f = F<kerneltype>(r, params.slength)*relPos.w/physical_density(relVel.w,fluid_num(neib_info));	// 1/r ∂Wij/∂r Vj
-
-			// Velocity Gradients
-			dvx -= relVel.x*as_float3(relPos)*f;	// dvx = -∑mj/ρj vxij (ri - rj)/r ∂Wij/∂r
-			dvy -= relVel.y*as_float3(relPos)*f;	// dvy = -∑mj/ρj vyij (ri - rj)/r ∂Wij/∂r
-			dvz -= relVel.z*as_float3(relPos)*f;	// dvz = -∑mj/ρj vzij (ri - rj)/r ∂Wij/∂r
-			}
-		} // end of loop through neighbors
-
-
-	// SPS stress matrix elements
-	symtensor3 tau;
-
-	// Calculate Sub-Particle Scale viscosity
-	// and special turbulent terms
-	float SijSij_bytwo = 2.0f*(dvx.x*dvx.x + dvy.y*dvy.y + dvz.z*dvz.z);	// 2*SijSij = 2.0((∂vx/∂x)^2 + (∂vy/∂yx)^2 + (∂vz/∂z)^2)
-	float temp = dvx.y + dvy.x;		// 2*SijSij += (∂vx/∂y + ∂vy/∂x)^2
-	tau.xy = temp;
-	SijSij_bytwo += temp*temp;
-	temp = dvx.z + dvz.x;			// 2*SijSij += (∂vx/∂z + ∂vz/∂x)^2
-	tau.xz = temp;
-	SijSij_bytwo += temp*temp;
-	temp = dvy.z + dvz.y;			// 2*SijSij += (∂vy/∂z + ∂vz/∂y)^2
-	tau.yz = temp;
-	SijSij_bytwo += temp*temp;
-	const float S = sqrtf(SijSij_bytwo);
-	const float nu_SPS = d_smagfactor*S;		// Dalrymple & Rogers (2006): eq. (12)
-	const float divu_SPS = 0.6666666666f*nu_SPS*(dvx.x + dvy.y + dvz.z);
-	const float Blinetal_SPS = d_kspsfactor*SijSij_bytwo;
-
-	// Storing the turbulent viscosity for each particle
-	write_sps_turbvisc<simflags & SPSK_STORE_TURBVISC>::with(params, index, nu_SPS);
-
-        float abs_rho = physical_density(vel.w,fluid_num(info));
-
-	// Shear Stress matrix = TAU (pronounced taf)
-	// Dalrymple & Rogers (2006): eq. (10)
-	if (simflags & SPSK_STORE_TAU) {
-
-		tau.xx = nu_SPS*(dvx.x + dvx.x) - divu_SPS - Blinetal_SPS;	// tau11 = tau_xx/ρ^2
-		tau.xx /= abs_rho;
-		tau.xy *= nu_SPS/abs_rho;								// tau12 = tau_xy/ρ^2
-		tau.xz *= nu_SPS/abs_rho;								// tau13 = tau_xz/ρ^2
-		tau.yy = nu_SPS*(dvy.y + dvy.y) - divu_SPS - Blinetal_SPS;	// tau22 = tau_yy/ρ^2
-		tau.yy /= abs_rho;
-		tau.yz *= nu_SPS/abs_rho;								// tau23 = tau_yz/ρ^2
-		tau.zz = nu_SPS*(dvz.z + dvz.z) - divu_SPS - Blinetal_SPS;	// tau33 = tau_zz/ρ^2
-		tau.zz /= abs_rho;
-
-		write_sps_tau<simflags & SPSK_STORE_TAU>::with(params, index, tau);
-	}
-}
->>>>>>> b05f1661
 /************************************************************************************************************/
 
 /************************************************************************************************************/
@@ -939,7 +722,7 @@
 			const float w = W<kerneltype>(r, slength)*relPos.w;	 // ρj*Wij*Vj = mj*Wij
 			vel.w += MlsCorrContrib(B, relPos, w);
 		}
-                        
+
 
 	}  // end of second loop trough neighbors
 
