/*  Copyright 2013 Alexis Herault, Giuseppe Bilotta, Robert A. Dalrymple, Eugenio Rustico, Ciro Del Negro

    Istituto Nazionale di Geofisica e Vulcanologia
        Sezione di Catania, Catania, Italy

    Università di Catania, Catania, Italy

    Johns Hopkins University, Baltimore, MD

    This file is part of GPUSPH.

    GPUSPH is free software: you can redistribute it and/or modify
    it under the terms of the GNU General Public License as published by
    the Free Software Foundation, either version 3 of the License, or
    (at your option) any later version.

    GPUSPH is distributed in the hope that it will be useful,
    but WITHOUT ANY WARRANTY; without even the implied warranty of
    MERCHANTABILITY or FITNESS FOR A PARTICULAR PURPOSE.  See the
    GNU General Public License for more details.

    You should have received a copy of the GNU General Public License
    along with GPUSPH.  If not, see <http://www.gnu.org/licenses/>.
*/

/*! \file GlobalData.h
 * GlobalData class and related data types and definitions
 */

#ifndef _GLOBAL_DATA_
#define _GLOBAL_DATA_

// ostringstream
#include <sstream>

// std::map
#include <map>

// MAX_DEVICES et al.
#include "multi_gpu_defines.h"
// float4 et al
#include "vector_types.h"
// common host types
#include "common_types.h"
// planes
#include "planes.h"
// Problem
#include "Problem.h"
// Options
#include "Options.h"
// TimingInfo
#include "timing.h"

// BufferList
#include "buffer.h"

// COORD1, COORD2, COORD3
#include "linearization.h"

// GPUWorker
// no need for a complete definition, a simple declaration will do
// and since GPUWorker.h needs to include GlobalData.h, it solves
// the problem of recursive inclusions
class GPUWorker;

// Synchronizer
#include "Synchronizer.h"
// Writer
#include "Writer.h"
// NetworkManager
#include "NetworkManager.h"


// Next step for workers. It could be replaced by a struct with the list of parameters to be used.
// A few explanations: DUMP requests to download pos, vel and info on shared arrays; DUMP_CELLS
// requests to download cellStart and cellEnd

/*!
 * List of possible commands that GPUSPH can issue to workers via doCommand() calls
 */
enum CommandType {
	/// Dummy cycle (do nothing)
	IDLE,
	/// Swap double-buffered buffers
	SWAP_BUFFERS,
	/// Compute particle hashes
	CALCHASH,
	/// Sort particles by hash
	SORT,
	/// Crop particle list, dropping all external particles
	CROP,
	/// Reorder particle data according to the latest SORT, and find the start of each cell
	REORDER,
	/// Build the neighbors list
	BUILDNEIBS,
	/// Compute forces, blocking; this runs the whole forces sequence (texture bind, kernele execution, texture
	/// unbinding, dt reduction) and only proceeds on completion
	FORCES_SYNC,
	/// Compute forces, asynchronously: bind textures, launch kernel and return without waiting for kernel completion
	FORCES_ENQUEUE,
	/// Wait for completion of the forces kernel unbind texture, reduce dt
	FORCES_COMPLETE,
	/// Integration (runs the Euler kernel)
	EULER,
	/// Dump (device) particle data arrays into shared host arrays
	DUMP,
	/// Dump (device) cellStart and cellEnd into shared host arrays
	DUMP_CELLS,
	/// Dump device segments to shared host arrays, and update number of internal particles
	UPDATE_SEGMENTS,
	/// Download the number of particles on device (in case of inlets/outlets)
	DOWNLOAD_NEWNUMPARTS,
	/// Upload the number of particles to the device
	UPLOAD_NEWNUMPARTS,
	/// Append a copy of the external cells to the end of self device arrays
	APPEND_EXTERNAL,
	///	Update the read-only copy of the external cells
	UPDATE_EXTERNAL,
	/// Run smoothing filters (e.g. Shepard, MLS)
	FILTER,
	/// Run post-processing filters (e.g. vorticity, testpoints)
	POSTPROCESS,
	/// SA_BOUNDARY only: compute segment boundary conditions and identify fluid particles
	/// that leave open boundaries
	SA_CALC_SEGMENT_BOUNDARY_CONDITIONS,
	/// SA_BOUNDARY only: compute vertex boundary conditions, including mass update
	/// and generation of new fluid particles at open boundaries.
	/// During initialization, also compute a preliminary ∇γ direction vector
	SA_CALC_VERTEX_BOUNDARY_CONDITIONS,
	/// SA_BOUNDARY only: identify vertices at corner of open boundaries.
	/// Corner vertices do not generate new particles,
	IDENTIFY_CORNER_VERTICES,
	/// SA_BOUNDARY only: disable particles that went through an open boundary
	DISABLE_OUTGOING_PARTS,
	/// SPH_GRENIER only: compute density
	COMPUTE_DENSITY,
	/// Compute SPS stress matrix
	/// TODO FIXME RENAME COMMAND (generic viscEngine processing)
	SPS,
	/// Compute total force acting on a moving body
	REDUCE_BODIES_FORCES,
	/// Upload new value of gravity, after problem callback
	UPLOAD_GRAVITY,
	/// Upload planes to devices
	UPLOAD_PLANES,
	/// Upload centers of gravity of moving bodies for the integration engine
	/// TODO FIXME there shouldn't be a need for separate EULER_ and FORCES_ version
	/// of this, the moving body data should be put in its own namespace
	EULER_UPLOAD_OBJECTS_CG,
	/// Upload centers of gravity of moving bodies for forces computation
	/// TODO FIXME there shouldn't be a need for separate EULER_ and FORCES_ version
	/// of this, the moving body data should be put in its own namespace
	FORCES_UPLOAD_OBJECTS_CG,
	/// Upload translation vector and rotation matrices for moving bodies
	UPLOAD_OBJECTS_MATRICES,
	/// Upload linear and angular velocity of moving bodies
	UPLOAD_OBJECTS_VELOCITIES,
	/// Impose problem-specific velocity/pressure on open boundaries
	/// (should update the WRITE buffer in-place)
	IMPOSE_OPEN_BOUNDARY_CONDITION,
	/// Download (partial) computed water depth from device to host
	DOWNLOAD_IOWATERDEPTH,
	/// Upload (total)computed water depth from host to device
	UPLOAD_IOWATERDEPTH,
	/// Initialize gamma using a Gaussian quadrature rule
	INIT_GAMMA,
	/// Count vertices that belong to the same IO and the same segment as an IO vertex
	INIT_IO_MASS_VERTEX_COUNT,
	/// Modifiy initial mass of open boundaries
	INIT_IO_MASS,
	/// Quit the simulation cycle
	QUIT
};

// command flags are defined in their own include files
#include "command_flags.h"

// buffer definitions are set into their own include
#include "define_buffers.h"

// forward declaration of Writer
class Writer;

class Problem;

<<<<<<< HEAD
/// Bitfield of things to debug
struct DebugFlags {
	/// print each step as it is being executed
	uint print_step : 1;
	/// debug the neighbors list on host
	uint neibs : 1;
	/// debug forces on host
	uint forces : 1;
};
=======
#include "debugflags.h"
>>>>>>> 7a368e39

// The GlobalData struct can be considered as a set of pointers. Different pointers may be initialized
// by different classes in different phases of the initialization. Pointers should be used in the code
// only where we are sure they were already initialized.
struct GlobalData {
	DebugFlags debug;

	// # of GPUs running

	// number of user-specified devices (# of GPUThreads). When multi-node, #device per node
	devcount_t devices;
	// array of cuda device numbers
	unsigned int device[MAX_DEVICES_PER_NODE];
	uint highestDevId[MAX_DEVICES_PER_NODE];

	// MPI vars
	devcount_t mpi_nodes; // # of MPI nodes. 0 if network manager is not initialized, 1 if no other nodes (only multi-gpu)
	int mpi_rank; // MPI rank. -1 if not initialized

	// total number of devices. Same as "devices" if single-node
	devcount_t totDevices;

	// array of GPUWorkers, one per GPU
	GPUWorker** GPUWORKERS;

	Problem* problem;

	SimFramework *simframework;
	BufferAllocPolicy *allocPolicy;

	Options* clOptions;

	Synchronizer* threadSynchronizer;

	NetworkManager* networkManager;

	// NOTE: the following holds
	// s_hPartsPerDevice[x] <= processParticles[d] <= totParticles <= allocatedParticles
	// - s_hPartsPerDevice[x] is the number of particles currently being handled by the GPU
	//   (only useful in multigpu to keep track of the number of particles to dump; varies according to the fluid displacemente in the domain)
	// - processParticles[d] is the sum of all the internal particles of all the GPUs in the process of rank d
	//   (only useful in multinode to keep track of the number of particles and offset to dump them on host; varies according to the fluid displacement in the domain)
	// - totParticles is the sum of all the internal particles of all the network
	//   (equal to the sum of all the processParticles, can vary if there are inlets/outlets)
	// - allocatedParticles is the number of allocations
	//   (can be higher when there are inlets)

	// global number of particles - whole simulation
	uint totParticles;
	// number of particles of each process
	uint processParticles[MAX_NODES_PER_CLUSTER];
	// number of allocated particles *in the process*
	uint allocatedParticles;
	// global number of planes (same as local ones)
	//uint numPlanes;
	// grid size, for particle hash computation
	//uint3 gridSize;
	// maximum neighbors number
	//uint maxneibsnum;

	float3 worldSize;
	float3 worldOrigin;
	float3 cellSize;
	uint3 gridSize;
	uint nGridCells;

	// CPU buffers ("s" stands for "shared"). Not double buffered
	BufferList s_hBuffers;

	devcount_t*			s_hDeviceMap; // one uchar for each cell, tells  which device the cell has been assigned to

	// counter: how many particles per device
	uint s_hPartsPerDevice[MAX_DEVICES_PER_NODE]; // TODO: can change to PER_NODE if not compiling for multinode
	uint s_hStartPerDevice[MAX_DEVICES_PER_NODE]; // ditto

	// Counters to help splitting evenly after filling.
	// NOTE: allocated only in multi-device simulations
	uint* s_hPartsPerSliceAlongX;
	uint* s_hPartsPerSliceAlongY;
	uint* s_hPartsPerSliceAlongZ;

	// cellStart, cellEnd, segmentStart (limits of cells of the sam type) for each device.
	// Note the s(shared)_d(device) prefix, since they're device pointers
	uint** s_dCellStarts;
	uint** s_dCellEnds;
	uint** s_dSegmentsStart;

	// last dt for each PS
	float dts[MAX_DEVICES_PER_NODE];

	// indicates whether particles were created at open boundaries
	bool	particlesCreatedOnNode[MAX_DEVICES_PER_NODE];
	bool	particlesCreated;
	// keep track of #iterations in which at particlesCreated holds
	uint	createdParticlesIterations;

	/**! Planes are defined in the implicit form a x + b y + c z + d = 0,
	 * where (a, b, c) = n is the normal to the plane (oriented towards the
	 * computational domain.
	 * On GPU, the (signed) distance between a particle and plane is computed as
	 * n.(P - P0) where P0 is a point of the plane. Therefore, on GPU we need
	 * three pieces of information for each plane: the normal (float3), the
	 * grid position of P0 (int3) and the in-cell local position of P0 (float3).
	 * This is also stored on CPU for convenience, and computed after copy_planes.
	 */
	// TODO planes should be vector<double4> and fill_planes should push back to
	// it directly, or something like that. And there should be an ENABLE_PLANES
	// simflag.
	PlaneList s_hPlanes;

	// variable gravity
	float3 s_varGravity;

	// simulation time control
	bool keep_going;
	bool quit_request;
	bool save_request;
	unsigned long iterations;

	// on the host, the total simulation time is a double. on the device, it
	// will be downconverted to a float. this ensures that we can run very long
	// simulations even when the timestep is too small for the device to track
	// time changes
	// TODO check how moving boundaries cope with this
	double t;
	float dt;

	// One TimingInfo per worker, currently used for statistics about neibs and interactions
	TimingInfo timingInfo[MAX_DEVICES_PER_NODE];
	uint lastGlobalPeakNeibsNum;
	uint lastGlobalNumInteractions;

	// next command to be executed by workers
	CommandType nextCommand;
	// step parameter, e.g. for predictor/corrector scheme
	// command flags, i.e. parameter for the command
	flag_t commandFlags;
	// additional argument to be passed to the command
	float extraCommandArg;
	// set to true if next kernel has to be run only on internal particles
	// (need support of the worker and/or the kernel)
	bool only_internal;

	// disable saving (for timing, or only for the last)
	bool nosave;

	// ODE objects
	int* s_hRbFirstIndex; // first indices: so forces kernel knows where to write rigid body force
	uint* s_hRbLastIndex; // last indices are the same for all workers
	float3* s_hRbDeviceTotalForce; // there is one partial totals force for each object in each thread
	float3* s_hRbDeviceTotalTorque; // ditto, for partial torques

	float3* s_hRbTotalForce; // aggregate total force (sum across all devices and nodes);
	float3* s_hRbTotalTorque; // aggregate total torque (sum across all devices and nodes);

	// actual applied total forces and torques. may be different from the computed total
	// forces/torques if modified by the problem callback
	float3* s_hRbAppliedForce;
	float3* s_hRbAppliedTorque;


	// gravity centers and rototranslations, which are computed by the ODE library
	int3* s_hRbCgGridPos; // cell of the gravity center
	float3* s_hRbCgPos; // in-cell position of the gravity center

	float3* s_hRbTranslations;
	float* s_hRbRotationMatrices;
	float3* s_hRbLinearVelocities;
	float3*	s_hRbAngularVelocities;

	// waterdepth at pressure outflows
	uint**	h_IOwaterdepth;

	// peer accessibility table (indexed with device indices, not CUDA dev nums)
	bool s_hDeviceCanAccessPeer[MAX_DEVICES_PER_NODE][MAX_DEVICES_PER_NODE];

	GlobalData(void):
		debug(),
		devices(0),
		mpi_nodes(0),
		mpi_rank(-1),
		totDevices(0),
		problem(NULL),
		simframework(NULL),
		clOptions(NULL),
		threadSynchronizer(NULL),
		networkManager(NULL),
		totParticles(0),
		allocatedParticles(0),
		nGridCells(0),
		s_hDeviceMap(NULL),
		s_hPartsPerSliceAlongX(NULL),
		s_hPartsPerSliceAlongY(NULL),
		s_hPartsPerSliceAlongZ(NULL),
		s_dCellStarts(NULL),
		s_dCellEnds(NULL),
		s_dSegmentsStart(NULL),
		particlesCreated(false),
		createdParticlesIterations(0),
		s_hPlanes(),
		keep_going(true),
		quit_request(false),
		save_request(false),
		iterations(0),
		t(0.0),
		dt(0.0f),
		lastGlobalPeakNeibsNum(0),
		lastGlobalNumInteractions(0),
		nextCommand(IDLE),
		commandFlags(NO_FLAGS),
		extraCommandArg(NAN),
		only_internal(false),
		nosave(false),
		s_hRbFirstIndex(NULL),
		s_hRbLastIndex(NULL),
		s_hRbDeviceTotalForce(NULL),
		s_hRbDeviceTotalTorque(NULL),
		s_hRbTotalForce(NULL),
		s_hRbTotalTorque(NULL),
		s_hRbAppliedForce(NULL),
		s_hRbAppliedTorque(NULL),
		s_hRbCgGridPos(NULL),
		s_hRbCgPos(NULL),
		s_hRbTranslations(NULL),
		s_hRbRotationMatrices(NULL),
		s_hRbLinearVelocities(NULL),
		s_hRbAngularVelocities(NULL)
	{
		// init dts
		for (uint d=0; d < MAX_DEVICES_PER_NODE; d++)
			dts[d] = 0.0F;

		// init particlesCreatedOnNode
		for (uint d=0; d < MAX_DEVICES_PER_NODE; d++)
			particlesCreatedOnNode[d] = false;

		for (uint d=0; d < MAX_DEVICES_PER_NODE; d++)
			for (uint p=0; p < MAX_DEVICES_PER_NODE; p++)
				s_hDeviceCanAccessPeer[d][p] = false;

	};

	// compute the global position from grid and local pos. note that the
	// world origin needs to be added to this
	template<typename T> // T should be uint3 or int3
	double3 calcGlobalPosOffset(T const& gridPos, float3 const& pos) const {
		double3 dpos;
		dpos.x = ((double) this->cellSize.x)*(gridPos.x + 0.5) + (double) pos.x;
		dpos.y = ((double) this->cellSize.y)*(gridPos.y + 0.5) + (double) pos.y;
		dpos.z = ((double) this->cellSize.z)*(gridPos.z + 0.5) + (double) pos.z;
		return dpos;
	}

	// compute the coordinates of the cell which contains the particle located at pos
	int3 calcGridPosHost(double px, double py, double pz) const {
		int3 gridPos;
		gridPos.x = (int)floor((px - worldOrigin.x) / cellSize.x);
		gridPos.y = (int)floor((py - worldOrigin.y) / cellSize.y);
		gridPos.z = (int)floor((pz - worldOrigin.z) / cellSize.z);
		return gridPos;
	}
	// overloaded
	int3 calcGridPosHost(double3 pos) const {
		return calcGridPosHost(pos.x, pos.y, pos.z);
	}

	// compute the linearized hash of the cell located at gridPos
	uint calcGridHashHost(int cellX, int cellY, int cellZ) const {
		int3 trimmed;
		trimmed.x = min( max(0, cellX), gridSize.x-1);
		trimmed.y = min( max(0, cellY), gridSize.y-1);
		trimmed.z = min( max(0, cellZ), gridSize.z-1);
		return ( (trimmed.COORD3 * gridSize.COORD2) * gridSize.COORD1 ) + (trimmed.COORD2 * gridSize.COORD1) + trimmed.COORD1;
	}
	// overloaded
	uint calcGridHashHost(int3 gridPos) const {
		return calcGridHashHost(gridPos.x, gridPos.y, gridPos.z);
	}

	// TODO MERGE REVIEW. refactor with next one
	uint3 calcGridPosFromCellHash(uint cellHash) const {
		uint3 gridPos;

		gridPos.COORD3 = cellHash / (gridSize.COORD1 * gridSize.COORD2);
		gridPos.COORD2 = (cellHash - gridPos.COORD3 * gridSize.COORD1 * gridSize.COORD2) / gridSize.COORD1;
		gridPos.COORD1 = cellHash - gridPos.COORD2 * gridSize.COORD1 - gridPos.COORD3 * gridSize.COORD1 * gridSize.COORD2;

		return gridPos;
	}

	// reverse the linearized hash of the cell and return the location in gridPos
	int3 reverseGridHashHost(uint cell_lin_idx) const {
		int3 res;

		res.COORD3 = cell_lin_idx / (gridSize.COORD2 * gridSize.COORD1);
		res.COORD2 = (cell_lin_idx - (res.COORD3 * gridSize.COORD2 * gridSize.COORD1)) / gridSize.COORD1;
		res.COORD1 = cell_lin_idx - (res.COORD3 * gridSize.COORD2 * gridSize.COORD1) - (res.COORD2 * gridSize.COORD1);

		return make_int3(res.x, res.y, res.z);
	}

	// compute the global device Id of the cell holding globalPos
	// NOTE: as the name suggests, globalPos is _global_
	devcount_t calcGlobalDeviceIndex(double4 globalPos) const {
		// do not access s_hDeviceMap if single-GPU
		if (devices == 1 && mpi_nodes == 1) return 0;
		// compute 3D cell coordinate
		int3 cellCoords = calcGridPosHost( globalPos.x, globalPos.y, globalPos.z );
		// compute cell linearized index
		uint linearizedCellIdx = calcGridHashHost( cellCoords );
		// read which device number was assigned
		return s_hDeviceMap[linearizedCellIdx];
	}

	// pretty-print memory amounts
	string memString(size_t memory) const {
		static const char *memSuffix[] = {
			"B", "KiB", "MiB", "GiB", "TiB"
		};
		static const size_t memSuffix_els = sizeof(memSuffix)/sizeof(*memSuffix);

		double mem = (double)memory;
		uint idx = 0;
		while (mem > 1024 && idx < memSuffix_els - 1) {
			mem /= 1024;
			++idx;
		}

		std::ostringstream oss;
		oss.precision(mem < 10 ? 3 : mem < 100 ? 4 : 5);
		oss << mem << " " << memSuffix[idx];
		return oss.str();
	}

	// convert to string and add thousand separators
	string addSeparators(long int number) const {
		std::ostringstream oss;
		ulong mod, div;
		uchar separator = ',';
		// last triplet need 0 padding, if it is not the only one
		bool padding_needed = false;
		// negative?
		if (number < 0) {
			oss << "-";
			number *= -1;
		}
		uint magnitude = 1000000000;
		while (number >= 1000) {
			if (number >= magnitude) {
				div = number / magnitude;
				mod = number % magnitude;
				// padding
				if (padding_needed) {
					if (div <= 99) oss << "0";
					if (div <= 9) oss << "0";
				}
				oss << div << separator;
				number = mod;
				padding_needed = true;
			}
			magnitude /= 1000;
		}
		if (padding_needed) {
			if (number <= 99) oss << "0";
			if (number <= 9) oss << "0";
		}
		oss << number;
		return oss.str();
	}

	string to_string(uint number) const {
		ostringstream ss;
		ss << number;
		return ss.str();
	}

	// returns a string in the format "r.w" with r = process rank and w = world size
	string rankString() const {
		return to_string(mpi_rank) + "." + to_string(mpi_nodes);
	}


	/* disable -Wconversion warnings in this uchar manipulation sections, since GCC is a bit overeager
	 * in signaling potential issues in the upconversion from uchar to (u)int and subsequent downconversion
	 * that happen on the shifts
	 */
	IGNORE_WARNINGS(conversion)

	// *** MPI aux methods: conversion from/to local device ids to global ones
	// get rank from globalDeviceIndex
	inline static devcount_t RANK(devcount_t globalDevId) { return (globalDevId >> DEVICE_BITS);} // discard device bits
	// get deviceIndex from globalDeviceIndex
	inline static devcount_t DEVICE(devcount_t globalDevId) { return (globalDevId & DEVICE_BITS_MASK);} // discard all but device bits
	// get globalDeviceIndex from rank and deviceIndex
	inline static devcount_t GLOBAL_DEVICE_ID(devcount_t nodeRank, devcount_t localDevId) { return ((nodeRank << DEVICE_BITS) | (localDevId & DEVICE_BITS_MASK));} // compute global dev id
	// compute a simple "linearized" index of the given device, as opposite to convertDevices() does. Not static because devices is known after instantiation and initialization
	inline devcount_t GLOBAL_DEVICE_NUM(devcount_t globalDevId) { return devices * RANK( globalDevId ) + DEVICE( globalDevId ); }
	// opoosite of the previous: get rank
	devcount_t RANK_FROM_LINEARIZED_GLOBAL(devcount_t linearized) const { return linearized / devices; }
	// opposite of the previous: get device
	devcount_t DEVICE_FROM_LINEARIZED_GLOBAL(devcount_t linearized) const { return linearized % devices; }

	// translate the numbers in the deviceMap in the correct global device index format (5 bits node + 3 bits device)
	void convertDeviceMap() const {
		for (uint n = 0; n < nGridCells; n++) {
			devcount_t _rank = RANK_FROM_LINEARIZED_GLOBAL( s_hDeviceMap[n] );
			devcount_t _dev  = DEVICE_FROM_LINEARIZED_GLOBAL( s_hDeviceMap[n] );
			s_hDeviceMap[n] = GLOBAL_DEVICE_ID(_rank, _dev);
		}
	}

	RESTORE_WARNINGS

	// Write the process device map to a CSV file. Appends process rank if multinode.
	// To open such file in Paraview: open the file; check the correct separator is set; apply "Table to points" filter;
	// set the correct fields; apply and enable visibility
	void saveDeviceMapToFile(string prefix) const {
		std::ostringstream oss;
		oss << problem->get_dirname() << "/";
		if (!prefix.empty())
			oss << prefix << "_";
		oss << problem->m_name;
		oss << "_dp" << problem->m_deltap;
		if (mpi_nodes > 1) oss << "_rank" << mpi_rank << "." << mpi_nodes << "." << networkManager->getProcessorName();
		oss << ".csv";
		std::string fname = oss.str();
		FILE *fid = fopen(fname.c_str(), "w");
		fprintf(fid,"X,Y,Z,LINEARIZED,VALUE\n");
		for (uint ix=0; ix < gridSize.x; ix++)
				for (uint iy=0; iy < gridSize.y; iy++)
					for (uint iz=0; iz < gridSize.z; iz++) {
						uint cell_lin_idx = calcGridHashHost(ix, iy, iz);
						fprintf(fid,"%u,%u,%u,%u,%u\n", ix, iy, iz, cell_lin_idx, s_hDeviceMap[cell_lin_idx]);
					}
		fclose(fid);
		printf(" > device map dumped to file %s\n",fname.c_str());
	}

	// Same as saveDeviceMapToFile() but saves the *compact* device map and, if multi-gpu, also appends the device number
	// NOTE: values are shifted; CELLTYPE_*_CELL is written while CELLTYPE_*_CELL_SHIFTED is in memory
	void saveCompactDeviceMapToFile(string prefix, uint srcDev, uint *compactDeviceMap) const {
		std::ostringstream oss;
		oss << problem->get_dirname() << "/";
		if (!prefix.empty())
			oss << prefix << "_";
		oss << problem->m_name;
		oss << "_dp" << problem->m_deltap;
		if (devices > 1) oss << "_dev" << srcDev << "." << devices;
		oss << ".csv";
		std::string fname = oss.str();
		FILE *fid = fopen(fname.c_str(), "w");
		fprintf(fid,"X,Y,Z,LINEARIZED,VALUE\n");
		for (uint ix=0; ix < gridSize.x; ix++)
				for (uint iy=0; iy < gridSize.y; iy++)
					for (uint iz=0; iz < gridSize.z; iz++) {
						uint cell_lin_idx = calcGridHashHost(ix, iy, iz);
						fprintf(fid,"%u,%u,%u,%u,%u\n", ix, iy, iz, cell_lin_idx, compactDeviceMap[cell_lin_idx] >> 30);
					}
		fclose(fid);
		printf(" > compact device map dumped to file %s\n",fname.c_str());
	}
};

// utility defines, improve readability
#define MULTI_NODE (gdata->mpi_nodes > 1)
#define SINGLE_NODE (!MULTI_NODE)
#define MULTI_GPU (gdata->devices > 1)
#define SINGLE_GPU (gdata->devices > 1)
#define MULTI_DEVICE (MULTI_GPU || MULTI_NODE)
#define SINGLE_DEVICE (!MULTI_DEVICE)

// static pointer to the instance of GlobalData allocated in the main. Its aim is to make
// variables such as quit_request and save_request accessible by the signal handlers
static GlobalData *gdata_static_pointer = NULL;

#endif // _GLOBAL_DATA_<|MERGE_RESOLUTION|>--- conflicted
+++ resolved
@@ -183,19 +183,7 @@
 
 class Problem;
 
-<<<<<<< HEAD
-/// Bitfield of things to debug
-struct DebugFlags {
-	/// print each step as it is being executed
-	uint print_step : 1;
-	/// debug the neighbors list on host
-	uint neibs : 1;
-	/// debug forces on host
-	uint forces : 1;
-};
-=======
 #include "debugflags.h"
->>>>>>> 7a368e39
 
 // The GlobalData struct can be considered as a set of pointers. Different pointers may be initialized
 // by different classes in different phases of the initialization. Pointers should be used in the code
