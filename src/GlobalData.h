/*  Copyright 2013 Alexis Herault, Giuseppe Bilotta, Robert A. Dalrymple, Eugenio Rustico, Ciro Del Negro

    Istituto Nazionale di Geofisica e Vulcanologia
        Sezione di Catania, Catania, Italy

    Università di Catania, Catania, Italy

    Johns Hopkins University, Baltimore, MD

    This file is part of GPUSPH.

    GPUSPH is free software: you can redistribute it and/or modify
    it under the terms of the GNU General Public License as published by
    the Free Software Foundation, either version 3 of the License, or
    (at your option) any later version.

    GPUSPH is distributed in the hope that it will be useful,
    but WITHOUT ANY WARRANTY; without even the implied warranty of
    MERCHANTABILITY or FITNESS FOR A PARTICULAR PURPOSE.  See the
    GNU General Public License for more details.

    You should have received a copy of the GNU General Public License
    along with GPUSPH.  If not, see <http://www.gnu.org/licenses/>.
*/

#ifndef _GLOBAL_DATA_
#define _GLOBAL_DATA_

// ostringstream
#include <sstream>

// std::map
#include <map>

// MAX_DEVICES et al.
#include "multi_gpu_defines.h"
// float4 et al
#include "vector_types.h"
// common host types
#include "common_types.h"
// Problem
#include "Problem.h"
// Options
#include "Options.h"
// TimingInfo
#include "timing.h"

// BufferList
#include "buffer.h"

// COORD1, COORD2, COORD3
#include "linearization.h"

// GPUWorker
// no need for a complete definition, a simple declaration will do
// and since GPUWorker.h needs to include GlobalData.h, it solves
// the problem of recursive inclusions
class GPUWorker;

// Synchronizer
#include "Synchronizer.h"
// Writer
#include "Writer.h"
// NetworkManager
#include "NetworkManager.h"


// Next step for workers. It could be replaced by a struct with the list of parameters to be used.
// A few explanations: DUMP requests to download pos, vel and info on shared arrays; DUMP_CELLS
// requests to download cellStart and cellEnd
enum CommandType {
	IDLE,				// do a dummy cycle
	CALCHASH,			// run calcHash kernel
	SORT,				// run thrust::sort
	CROP,				// crop out all the external particles
	REORDER,			// run reorderAndFindCellStart kernel
	BUILDNEIBS,			// run buildNeibs kernel
	FORCES_SYNC,		// run forces kernel in a blocking fashion (texture binds + kernel + unbinds + dt reduction)
	FORCES_ENQUEUE,		// enqueues forces kernel in an asynchronous fashion and returns (texture binds + kernel)
	FORCES_COMPLETE,	// waits for the forces kernel to complete (device sync + texture unbinds + dt reduction)
	EULER,				// run euler kernel
	DUMP,				// dump all pos, vel and info to shared host arrays
	DUMP_CELLS,			// dump cellStart and cellEnd to shared host arrays
	UPDATE_SEGMENTS,	// dump segments to shared host array, then update the number of internal parts
	DOWNLOAD_NEWNUMPARTS,	// dump the updated number of particles (in case of inlets/outlets)
	UPLOAD_NEWNUMPARTS,		// update the "newNumParts" on device with the host value
	APPEND_EXTERNAL,	// append a copy of the external cells to the end of self device arrays
	UPDATE_EXTERNAL,	// update the r.o. copy of the external cells
	MLS,				// MLS correction
	SHEPARD,			// SHEPARD correction
	VORTICITY,			// vorticity computation
	SURFACE_PARTICLES,	// surface particle detections (including storing the normals)
<<<<<<< HEAD
	SA_UPDATE_VERTIDINDEX,	// update BUFFER_VERTIDINDEX buffer (ID->partIndex for vertices)
	SA_CALC_SEGMENT_BOUNDARY_CONDITIONS,	// compute segment boundary conditions and identify fluid particles that leave open boundaries
	SA_CALC_VERTEX_BOUNDARY_CONDITIONS,		// compute vertex boundary conditions including mass update and create new fluid particles at open boundaries; at the init step this routine also computes a preliminary grad gamma direction vector
	IDENTIFY_CORNER_VERTICES,	// identify the vertices at a corner of an open boundary so that no parts are created there
	FIND_CLOSEST_VERTEX,	// Finds closest vertex for boundaries that have no proper IO vertex themselves
	DISABLE_OUTGOING_PARTS,	// Removes particles that went through an open boundary
=======
	SA_CALC_BOUND_CONDITIONS, // compute new boundary conditions
	SA_UPDATE_BOUND_VALUES, // update bounary values
	SA_UPDATE_VERTIDINDEX,	// update BUFFER_VERTIDINDEX buffer (ID->partIndex for vertices)
>>>>>>> 7e1a964a
	SPS,				// SPS stress matrix computation kernel
	REDUCE_BODIES_FORCES,	// reduce rigid bodies forces (sum the forces for each boy)
	UPLOAD_MBDATA,		// upload data for moving boundaries, after problem callback
	UPLOAD_GRAVITY,		// upload new value for gravity, after problem callback
	UPLOAD_PLANES,		// upload planes
	UPLOAD_OBJECTS_CG,	// upload centers of gravity of objects
	UPLOAD_OBJECTS_MATRICES, // upload translation vector and rotation matrices for objects
	UPLOAD_OBJECTS_VELOCITIES, // upload linear and angular velocity of objects
	CALC_PRIVATE,		// compute a private variable for debugging or additional passive values
	COMPUTE_TESTPOINTS,	// compute velocities on testpoints
	IMPOSE_OPEN_BOUNDARY_CONDITION,	// imposes velocity/pressure on open boundaries
	DOWNLOAD_IOWATERDEPTH,		// gets the IOwaterdepth array from the GPU
	UPLOAD_IOWATERDEPTH,	// uploads the IOwaterdepth array to the GPU
	QUIT				// quits the simulation cycle
};

// 0 reserved as "no flags"
#define NO_FLAGS	((flag_t)0)

// flags for kernels that process arguments differently depending on which
// step of the simulation we are at
// (e.g. forces, euler)
// these grow from the bottom
#define INITIALIZATION_STEP	((flag_t)1)
#define INTEGRATOR_STEP_1	(INITIALIZATION_STEP << 1)
#define INTEGRATOR_STEP_2	(INTEGRATOR_STEP_1 << 1)
#define	LAST_DEFINED_STEP	INTEGRATOR_STEP_2
// if new steps are added after INTEGRATOR_STEP_2, remember to update LAST_DEFINED_STEP

// flags to select which buffer to access, in case of double-buffered arrays
// these grow from the top
#define DBLBUFFER_WRITE		((flag_t)1 << (sizeof(flag_t)*8 - 1)) // last bit of the type
#define DBLBUFFER_READ		(DBLBUFFER_WRITE >> 1)

// flags for the vertexinfo .w coordinate which specifies how many vertex particles of one segment
// is associated to an open boundary
#define VERTEX1 ((flag_t)1)
#define VERTEX2 (VERTEX1 << 1)
#define VERTEX3 (VERTEX2 << 1)
#define ALLVERTICES ((flag_t)(VERTEX1 | VERTEX2 | VERTEX3))

// now, flags used to specify the buffers to access for swaps, uploads, updates, etc.
// these start from the next available bit from the bottom and SHOULD NOT get past the highest bit available
// at the top

// start with a generic define that can be used to iterate over all buffers
#define FIRST_DEFINED_BUFFER	(LAST_DEFINED_STEP << 1)

// buffer definitions are set into their own include
#include "define_buffers.h"

// forward declaration of Writer
class Writer;

class Problem;

// maps buffer keys to indices. used for currentRead and currentWrite:
// currentRead[BUFFER_SOMETHING] is the current array to be read in the double-buffered
// set BUFFER_SOMETHING
typedef std::map<flag_t, uint> BufferIndexMap;

// The GlobalData struct can be considered as a set of pointers. Different pointers may be initialized
// by different classes in different phases of the initialization. Pointers should be used in the code
// only where we are sure they were already initialized.
struct GlobalData {
	// # of GPUs running

	// number of user-specified devices (# of GPUThreads). When multi-node, #device per node
	devcount_t devices;
	// array of cuda device numbers
	unsigned int device[MAX_DEVICES_PER_NODE];

	// MPI vars
	devcount_t mpi_nodes; // # of MPI nodes. 0 if network manager is not initialized, 1 if no other nodes (only multi-gpu)
	int mpi_rank; // MPI rank. -1 if not initialized

	// total number of devices. Same as "devices" if single-node
	devcount_t totDevices;

	// array of GPUWorkers, one per GPU
	GPUWorker** GPUWORKERS;

	Problem* problem;

	Options* clOptions;

	Synchronizer* threadSynchronizer;

	NetworkManager* networkManager;

	// NOTE: the following holds
	// s_hPartsPerDevice[x] <= processParticles[d] <= totParticles <= allocatedParticles
	// - s_hPartsPerDevice[x] is the number of particles currently being handled by the GPU
	//   (only useful in multigpu to keep track of the number of particles to dump; varies according to the fluid displacemente in the domain)
	// - processParticles[d] is the sum of all the internal particles of all the GPUs in the process of rank d
	//   (only useful in multinode to keep track of the number of particles and offset to dump them on host; varies according to the fluid displacement in the domain)
	// - totParticles is the sum of all the internal particles of all the network
	//   (equal to the sum of all the processParticles, can vary if there are inlets/outlets)
	// - allocatedParticles is the number of allocations
	//   (can be higher when there are inlets)

	// global number of particles - whole simulation
	uint totParticles;
	// number of particles of each process
	uint processParticles[MAX_NODES_PER_CLUSTER];
	// number of allocated particles *in the process*
	uint allocatedParticles;
	// number of SA vertices and non fluid parts, used for id cloning
	uint numVertices;
	uint numInitialNonFluidParticles;
	// global number of planes (same as local ones)
	//uint numPlanes;
	// grid size, for particle hash computation
	//uint3 gridSize;
	// maximum neighbors number
	//uint maxneibsnum;

	float3 worldSize;
	float3 worldOrigin;
	float3 cellSize;
	uint3 gridSize;
	uint nGridCells;

	// CPU buffers ("s" stands for "shared"). Not double buffered
	BufferList s_hBuffers;

	devcount_t*			s_hDeviceMap; // one uchar for each cell, tells  which device the cell has been assigned to

	// counter: how many particles per device
	uint s_hPartsPerDevice[MAX_DEVICES_PER_NODE]; // TODO: can change to PER_NODE if not compiling for multinode
	uint s_hStartPerDevice[MAX_DEVICES_PER_NODE]; // ditto

	// cellStart, cellEnd, segmentStart (limits of cells of the sam type) for each device.
	// Note the s(shared)_d(device) prefix, since they're device pointers
	uint** s_dCellStarts;
	uint** s_dCellEnds;
	uint** s_dSegmentsStart;

	// last dt for each PS
	float dts[MAX_DEVICES_PER_NODE];

	// indicates whether particles were created at open boundaries
	bool	particlesCreatedOnNode[MAX_DEVICES_PER_NODE];
	bool	particlesCreated;
	// keep track of #iterations in which at particlesCreated holds
	uint	createdParticlesIterations;
	// offset used for ID cloning
	uint	newIDsOffset;

	// indices for double-buffered device arrays (0 or 1)

	BufferIndexMap		currentRead;
	BufferIndexMap		currentWrite;

	// moving boundaries
	float4	*s_mbData;
	size_t	mbDataSize;

	// planes
	uint numPlanes;
	float4	*s_hPlanes;
	float	*s_hPlanesDiv;

	// variable gravity
	float3 s_varGravity;

	// simulation time control
	bool keep_going;
	bool quit_request;
	bool save_request;
	unsigned long iterations;

	// on the host, the total simulation time is a double. on the device, it
	// will be downconverted to a float. this ensures that we can run very long
	// simulations even when the timestep is too small for the device to track
	// time changes
	// TODO check how moving boundaries cope with this
	double t;
	float dt;

	// One TimingInfo per worker, currently used for statistics about neibs and interactions
	TimingInfo timingInfo[MAX_DEVICES_PER_NODE];
	uint lastGlobalPeakNeibsNum;
	uint lastGlobalNumInteractions;

	// next command to be executed by workers
	CommandType nextCommand;
	// step parameter, e.g. for predictor/corrector scheme
	// command flags, i.e. parameter for the command
	flag_t commandFlags;
	// additional argument to be passed to the command
	float extraCommandArg;
	// set to true if next kernel has to be run only on internal particles
	// (need support of the worker and/or the kernel)
	bool only_internal;

	// disable saving (for timing, or only for the last)
	bool nosave;

	// ODE objects
	uint s_hRbLastIndex[MAXBODIES]; // last indices are the same for all workers
	float3 s_hRbDeviceTotalForce[MAX_DEVICES_PER_NODE][MAXBODIES]; // there is one partial totals force for each object in each thread
	float3 s_hRbDeviceTotalTorque[MAX_DEVICES_PER_NODE][MAXBODIES]; // ditto, for partial torques

	float3 s_hRbTotalForce[MAXBODIES]; // aggregate total force (sum across all devices and nodes);
	float3 s_hRbTotalTorque[MAXBODIES]; // aggregate total torque (sum across all devices and nodes);

	// actual applied total forces and torques. may be different from the computed total
	// forces/torques if modified by the problem callback
	float3 s_hRbAppliedForce[MAXBODIES];
	float3 s_hRbAppliedTorque[MAXBODIES];


	// gravity centers and rototranslations, which are computed by the ODE library
	float3* s_hRbGravityCenters;
	float3* s_hRbTranslations;
	float* s_hRbRotationMatrices;
	float3* s_hRbLinearVelocities;
	float3*	s_hRbAngularVelocities;

	// moving objects
	float3* s_hMovObjGravityCenters;
	float3* s_hMovObjTranslations;
	float* s_hMovObjRotationMatrices;

	// waterdepth at pressure outflows
	uint	h_IOwaterdepth[MAX_DEVICES_PER_NODE][MAXBODIES];

	// peer accessibility table (indexed with device indices, not CUDA dev nums)
	bool s_hDeviceCanAccessPeer[MAX_DEVICES_PER_NODE][MAX_DEVICES_PER_NODE];

	GlobalData(void):
		devices(0),
		mpi_nodes(0),
		mpi_rank(-1),
		totDevices(0),
		problem(NULL),
		clOptions(NULL),
		threadSynchronizer(NULL),
		networkManager(NULL),
		totParticles(0),
		allocatedParticles(0),
		numVertices(0),
		numInitialNonFluidParticles(0),
		nGridCells(0),
		s_hDeviceMap(NULL),
		s_dCellStarts(NULL),
		s_dCellEnds(NULL),
		s_dSegmentsStart(NULL),
		s_mbData(NULL),
		mbDataSize(0),
		numPlanes(0),
		s_hPlanes(NULL),
		s_hPlanesDiv(NULL),
		keep_going(true),
		quit_request(false),
		save_request(false),
		iterations(0),
		t(0.0),
		dt(0.0f),
		particlesCreated(false),
		createdParticlesIterations(0),
		newIDsOffset(0),
		lastGlobalPeakNeibsNum(0),
		lastGlobalNumInteractions(0),
		nextCommand(IDLE),
		commandFlags(NO_FLAGS),
		extraCommandArg(NAN),
		only_internal(false),
		nosave(false),
		s_hRbGravityCenters(NULL),
		s_hRbTranslations(NULL),
		s_hRbRotationMatrices(NULL),
<<<<<<< HEAD
		s_hMovObjGravityCenters(NULL),
		s_hMovObjTranslations(NULL),
		s_hMovObjRotationMatrices(NULL)
=======
		s_hRbLinearVelocities(NULL),
		s_hRbAngularVelocities(NULL)
>>>>>>> 7e1a964a
	{
		// init dts
		for (uint d=0; d < MAX_DEVICES_PER_NODE; d++)
			dts[d] = 0.0F;

		// init particlesCreatedOnNode
		for (uint d=0; d < MAX_DEVICES_PER_NODE; d++)
			particlesCreatedOnNode[d] = false;

		// init partial forces and torques
		for (uint d=0; d < MAX_DEVICES_PER_NODE; d++)
			for (uint ob=0; ob < MAXBODIES; ob++) {
				s_hRbDeviceTotalForce[d][ob] = make_float3(0.0F);
				s_hRbDeviceTotalTorque[d][ob] = make_float3(0.0F);
			}

		// init total computed and applied forces
		for (uint ob=0; ob < MAXBODIES; ob++) {
			s_hRbAppliedForce[ob] = s_hRbTotalForce[ob] = make_float3(0.0F);
			s_hRbAppliedTorque[ob] = s_hRbTotalTorque[ob] = make_float3(0.0F);
		}

		// init last indices for segmented scans for objects
		for (uint ob=0; ob < MAXBODIES; ob++)
			s_hRbLastIndex[ob] = 0;

		for (uint d=0; d < MAX_DEVICES_PER_NODE; d++)
			for (uint p=0; p < MAX_DEVICES_PER_NODE; p++)
				s_hDeviceCanAccessPeer[d][p] = false;

		// init h_IOwaterdepth
		for (uint d=0; d < MAX_DEVICES_PER_NODE; d++) {
			for (uint ob=0; ob < MAXBODIES; ob++)
				h_IOwaterdepth[d][ob] = 0;
		}
	};

	// compute the coordinates of the cell which contains the particle located at pos
	int3 calcGridPosHost(double px, double py, double pz) const {
		int3 gridPos;
		gridPos.x = (int)floor((px - worldOrigin.x) / cellSize.x);
		gridPos.y = (int)floor((py - worldOrigin.y) / cellSize.y);
		gridPos.z = (int)floor((pz - worldOrigin.z) / cellSize.z);
		return gridPos;
	}
	// overloaded
	int3 calcGridPosHost(double3 pos) const {
		return calcGridPosHost(pos.x, pos.y, pos.z);
	}

	// compute the linearized hash of the cell located at gridPos
	uint calcGridHashHost(int cellX, int cellY, int cellZ) const {
		int3 trimmed;
		trimmed.x = min( max(0, cellX), gridSize.x-1);
		trimmed.y = min( max(0, cellY), gridSize.y-1);
		trimmed.z = min( max(0, cellZ), gridSize.z-1);
		return ( (trimmed.COORD3 * gridSize.COORD2) * gridSize.COORD1 ) + (trimmed.COORD2 * gridSize.COORD1) + trimmed.COORD1;
	}
	// overloaded
	uint calcGridHashHost(int3 gridPos) const {
		return calcGridHashHost(gridPos.x, gridPos.y, gridPos.z);
	}

	// TODO MERGE REVIEW. refactor with next one
	uint3 calcGridPosFromCellHash(uint cellHash) const {
		uint3 gridPos;

		gridPos.COORD3 = cellHash / (gridSize.COORD1 * gridSize.COORD2);
		gridPos.COORD2 = (cellHash - gridPos.COORD3 * gridSize.COORD1 * gridSize.COORD2) / gridSize.COORD1;
		gridPos.COORD1 = cellHash - gridPos.COORD2 * gridSize.COORD1 - gridPos.COORD3 * gridSize.COORD1 * gridSize.COORD2;

		return gridPos;
	}

	// reverse the linearized hash of the cell and return the location in gridPos
	int3 reverseGridHashHost(uint cell_lin_idx) const {
		int3 res;

		res.COORD3 = cell_lin_idx / (gridSize.COORD2 * gridSize.COORD1);
		res.COORD2 = (cell_lin_idx - (res.COORD3 * gridSize.COORD2 * gridSize.COORD1)) / gridSize.COORD1;
		res.COORD1 = cell_lin_idx - (res.COORD3 * gridSize.COORD2 * gridSize.COORD1) - (res.COORD2 * gridSize.COORD1);

		return make_int3(res.x, res.y, res.z);
	}

	// compute the global device Id of the cell holding globalPos
	// NOTE: as the name suggests, globalPos is _global_
	devcount_t calcGlobalDeviceIndex(double4 globalPos) const {
		// do not access s_hDeviceMap if single-GPU
		if (devices == 1 && mpi_nodes == 1) return 0;
		// compute 3D cell coordinate
		int3 cellCoords = calcGridPosHost( globalPos.x, globalPos.y, globalPos.z );
		// compute cell linearized index
		uint linearizedCellIdx = calcGridHashHost( cellCoords );
		// read which device number was assigned
		return s_hDeviceMap[linearizedCellIdx];
	}

	// swap (indices of) double buffered arrays
	void swapDeviceBuffers(flag_t buffers) {
		BufferIndexMap::iterator idxset = currentRead.begin();
		const BufferIndexMap::iterator stop = currentRead.end();
		for (; idxset != stop; ++idxset) {
			flag_t bufkey = idxset->first;
			if (!(bufkey & buffers))
				continue; // don't swap unselected buffers
			// manual swap, eh
			uint prv = idxset->second;
			currentRead[bufkey] = currentWrite[bufkey];
			currentWrite[bufkey] = prv;
		}
	}

	// pretty-print memory amounts
	string memString(size_t memory) const {
		static const char *memSuffix[] = {
			"B", "KiB", "MiB", "GiB", "TiB"
		};
		static const size_t memSuffix_els = sizeof(memSuffix)/sizeof(*memSuffix);

		double mem = (double)memory;
		uint idx = 0;
		while (mem > 1024 && idx < memSuffix_els - 1) {
			mem /= 1024;
			++idx;
		}

		std::ostringstream oss;
		oss.precision(mem < 10 ? 3 : mem < 100 ? 4 : 5);
		oss << mem << " " << memSuffix[idx];
		return oss.str();
	}

	// convert to string and add thousand separators
	string addSeparators(long int number) const {
		std::ostringstream oss;
		ulong mod, div;
		uchar separator = ',';
		// last triplet need 0 padding, if it is not the only one
		bool padding_needed = false;
		// negative?
		if (number < 0) {
			oss << "-";
			number *= -1;
		}
		uint magnitude = 1000000000;
		while (number >= 1000) {
			if (number >= magnitude) {
				div = number / magnitude;
				mod = number % magnitude;
				// padding
				if (padding_needed) {
					if (div <= 99) oss << "0";
					if (div <= 9) oss << "0";
				}
				oss << div << separator;
				number = mod;
				padding_needed = true;
			}
			magnitude /= 1000;
		}
		if (padding_needed) {
			if (number <= 99) oss << "0";
			if (number <= 9) oss << "0";
		}
		oss << number;
		return oss.str();
	}

	string to_string(uint number) const {
		ostringstream ss;
		ss << number;
		return ss.str();
	}

	// returns a string in the format "r.w" with r = process rank and w = world size
	string rankString() const {
		return to_string(mpi_rank) + "." + to_string(mpi_nodes);
	}


	/* disable -Wconversion warnings in this uchar manipulation sections, since GCC is a bit overeager 
	 * in signaling potential issues in the upconversion from uchar to (u)int and subsequent downconversion
	 * that happen on the shifts
	 */
	IGNORE_WARNINGS(conversion)

	// *** MPI aux methods: conversion from/to local device ids to global ones
	// get rank from globalDeviceIndex
	inline static devcount_t RANK(devcount_t globalDevId) { return (globalDevId >> DEVICE_BITS);} // discard device bits
	// get deviceIndex from globalDeviceIndex
	inline static devcount_t DEVICE(devcount_t globalDevId) { return (globalDevId & DEVICE_BITS_MASK);} // discard all but device bits
	// get globalDeviceIndex from rank and deviceIndex
	inline static devcount_t GLOBAL_DEVICE_ID(devcount_t nodeRank, devcount_t localDevId) { return ((nodeRank << DEVICE_BITS) | (localDevId & DEVICE_BITS_MASK));} // compute global dev id
	// compute a simple "linearized" index of the given device, as opposite to convertDevices() does. Not static because devices is known after instantiation and initialization
	inline devcount_t GLOBAL_DEVICE_NUM(devcount_t globalDevId) { return devices * RANK( globalDevId ) + DEVICE( globalDevId ); }
	// opoosite of the previous: get rank
	devcount_t RANK_FROM_LINEARIZED_GLOBAL(devcount_t linearized) const { return linearized / devices; }
	// opposite of the previous: get device
	devcount_t DEVICE_FROM_LINEARIZED_GLOBAL(devcount_t linearized) const { return linearized % devices; }

	// translate the numbers in the deviceMap in the correct global device index format (5 bits node + 3 bits device)
	void convertDeviceMap() const {
		for (uint n = 0; n < nGridCells; n++) {
			devcount_t _rank = RANK_FROM_LINEARIZED_GLOBAL( s_hDeviceMap[n] );
			devcount_t _dev  = DEVICE_FROM_LINEARIZED_GLOBAL( s_hDeviceMap[n] );
			s_hDeviceMap[n] = GLOBAL_DEVICE_ID(_rank, _dev);
		}
	}

	RESTORE_WARNINGS

	// Write the process device map to a CSV file. Appends process rank if multinode.
	// To open such file in Paraview: open the file; check the correct separator is set; apply "Table to points" filter;
	// set the correct fields; apply and enable visibility
	void saveDeviceMapToFile(string prefix) const {
		std::ostringstream oss;
		oss << problem->get_dirname() << "/";
		if (!prefix.empty())
			oss << prefix << "_";
		oss << problem->m_name;
		oss << "_dp" << problem->m_deltap;
		if (mpi_nodes > 1) oss << "_rank" << mpi_rank << "." << mpi_nodes << "." << networkManager->getProcessorName();
		oss << ".csv";
		std::string fname = oss.str();
		FILE *fid = fopen(fname.c_str(), "w");
		fprintf(fid,"X,Y,Z,LINEARIZED,VALUE\n");
		for (uint ix=0; ix < gridSize.x; ix++)
				for (uint iy=0; iy < gridSize.y; iy++)
					for (uint iz=0; iz < gridSize.z; iz++) {
						uint cell_lin_idx = calcGridHashHost(ix, iy, iz);
						fprintf(fid,"%u,%u,%u,%u,%u\n", ix, iy, iz, cell_lin_idx, s_hDeviceMap[cell_lin_idx]);
					}
		fclose(fid);
		printf(" > device map dumped to file %s\n",fname.c_str());
	}

	// Same as saveDeviceMapToFile() but saves the *compact* device map and, if multi-gpu, also appends the device number
	// NOTE: values are shifted; CELLTYPE_*_CELL is written while CELLTYPE_*_CELL_SHIFTED is in memory
	void saveCompactDeviceMapToFile(string prefix, uint srcDev, uint *compactDeviceMap) const {
		std::ostringstream oss;
		oss << problem->get_dirname() << "/";
		if (!prefix.empty())
			oss << prefix << "_";
		oss << problem->m_name;
		oss << "_dp" << problem->m_deltap;
		if (devices > 1) oss << "_dev" << srcDev << "." << devices;
		oss << ".csv";
		std::string fname = oss.str();
		FILE *fid = fopen(fname.c_str(), "w");
		fprintf(fid,"X,Y,Z,LINEARIZED,VALUE\n");
		for (uint ix=0; ix < gridSize.x; ix++)
				for (uint iy=0; iy < gridSize.y; iy++)
					for (uint iz=0; iz < gridSize.z; iz++) {
						uint cell_lin_idx = calcGridHashHost(ix, iy, iz);
						fprintf(fid,"%u,%u,%u,%u,%u\n", ix, iy, iz, cell_lin_idx, compactDeviceMap[cell_lin_idx] >> 30);
					}
		fclose(fid);
		printf(" > compact device map dumped to file %s\n",fname.c_str());
	}
};

// utility defines, improve readability
#define MULTI_NODE (gdata->mpi_nodes > 1)
#define SINGLE_NODE (!MULTI_NODE)
#define MULTI_GPU (gdata->devices > 1)
#define SINGLE_GPU (gdata->devices > 1)
#define MULTI_DEVICE (MULTI_GPU || MULTI_NODE)
#define SINGLE_DEVICE (!MULTI_DEVICE)

// static pointer to the instance of GlobalData allocated in the main. Its aim is to make
// variables such as quit_request and save_request accessible by the signal handlers
static GlobalData *gdata_static_pointer = NULL;

#endif // _GLOBAL_DATA_<|MERGE_RESOLUTION|>--- conflicted
+++ resolved
@@ -90,18 +90,12 @@
 	SHEPARD,			// SHEPARD correction
 	VORTICITY,			// vorticity computation
 	SURFACE_PARTICLES,	// surface particle detections (including storing the normals)
-<<<<<<< HEAD
 	SA_UPDATE_VERTIDINDEX,	// update BUFFER_VERTIDINDEX buffer (ID->partIndex for vertices)
 	SA_CALC_SEGMENT_BOUNDARY_CONDITIONS,	// compute segment boundary conditions and identify fluid particles that leave open boundaries
 	SA_CALC_VERTEX_BOUNDARY_CONDITIONS,		// compute vertex boundary conditions including mass update and create new fluid particles at open boundaries; at the init step this routine also computes a preliminary grad gamma direction vector
 	IDENTIFY_CORNER_VERTICES,	// identify the vertices at a corner of an open boundary so that no parts are created there
 	FIND_CLOSEST_VERTEX,	// Finds closest vertex for boundaries that have no proper IO vertex themselves
 	DISABLE_OUTGOING_PARTS,	// Removes particles that went through an open boundary
-=======
-	SA_CALC_BOUND_CONDITIONS, // compute new boundary conditions
-	SA_UPDATE_BOUND_VALUES, // update bounary values
-	SA_UPDATE_VERTIDINDEX,	// update BUFFER_VERTIDINDEX buffer (ID->partIndex for vertices)
->>>>>>> 7e1a964a
 	SPS,				// SPS stress matrix computation kernel
 	REDUCE_BODIES_FORCES,	// reduce rigid bodies forces (sum the forces for each boy)
 	UPLOAD_MBDATA,		// upload data for moving boundaries, after problem callback
@@ -375,14 +369,11 @@
 		s_hRbGravityCenters(NULL),
 		s_hRbTranslations(NULL),
 		s_hRbRotationMatrices(NULL),
-<<<<<<< HEAD
 		s_hMovObjGravityCenters(NULL),
 		s_hMovObjTranslations(NULL),
-		s_hMovObjRotationMatrices(NULL)
-=======
+		s_hMovObjRotationMatrices(NULL),
 		s_hRbLinearVelocities(NULL),
 		s_hRbAngularVelocities(NULL)
->>>>>>> 7e1a964a
 	{
 		// init dts
 		for (uint d=0; d < MAX_DEVICES_PER_NODE; d++)
