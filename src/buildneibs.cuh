/*  Copyright 2011-2013 Alexis Herault, Giuseppe Bilotta, Robert A. Dalrymple, Eugenio Rustico, Ciro Del Negro

    Istituto Nazionale di Geofisica e Vulcanologia
        Sezione di Catania, Catania, Italy

    Università di Catania, Catania, Italy

    Johns Hopkins University, Baltimore, MD

    This file is part of GPUSPH.

    GPUSPH is free software: you can redistribute it and/or modify
    it under the terms of the GNU General Public License as published by
    the Free Software Foundation, either version 3 of the License, or
    (at your option) any later version.

    GPUSPH is distributed in the hope that it will be useful,
    but WITHOUT ANY WARRANTY; without even the implied warranty of
    MERCHANTABILITY or FITNESS FOR A PARTICULAR PURPOSE.  See the
    GNU General Public License for more details.

    You should have received a copy of the GNU General Public License
    along with GPUSPH.  If not, see <http://www.gnu.org/licenses/>.
*/

#ifndef _BUILDNEIBS_CUH_
#define _BUILDNEIBS_CUH_

#include "particledefine.h"
#include "physparams.h"
#include "simparams.h"
#include "timing.h"

#include "vector_math.h"

/* Important notes on block sizes:
	- all kernels accessing the neighbor list MUST HAVE A BLOCK
	MULTIPLE OF NEIBINDEX_INTERLEAVE
	- a parallel reduction for max neibs number is done inside neiblist, block
	size for neiblist MUST BE A POWER OF 2
 */
#if (__COMPUTE__ >= 20)
	#define BLOCK_SIZE_CALCHASH		256
	#define MIN_BLOCKS_CALCHASH		6
	#define BLOCK_SIZE_REORDERDATA	256
	#define MIN_BLOCKS_REORDERDATA	6
	#define BLOCK_SIZE_BUILDNEIBS	256
	#define MIN_BLOCKS_BUILDNEIBS	5
#else
	#define BLOCK_SIZE_CALCHASH		256
	#define MIN_BLOCKS_CALCHASH		1
	#define BLOCK_SIZE_REORDERDATA	256
	#define MIN_BLOCKS_REORDERDATA	1
	#define BLOCK_SIZE_BUILDNEIBS	256
	#define MIN_BLOCKS_BUILDNEIBS	1
#endif


extern "C"
{
void
setneibsconstants(const SimParams *simparams, const PhysParams *physparams,
	float3 const& worldOrigin, uint3 const& gridSize, float3 const& cellSize,
	idx_t const& allocatedParticles);

void
getneibsconstants(SimParams *simparams, PhysParams *physparams);

void
resetneibsinfo(void);

void
getneibsinfo(TimingInfo & timingInfo);

void
calcHash(float4*	pos,
		 hashKey*	particleHash,
		 uint*		particleIndex,
		 const particleinfo* particleInfo,
		 uint*		compactDeviceMap,
		 const uint		numParticles,
		 const Periodicity	periodicbound);

void
fixHash(hashKey*	particleHash,
		uint*		particleIndex,
		const particleinfo* particleInfo,
		uint*		compactDeviceMap,
		const uint		numParticles);

void reorderDataAndFindCellStart(	uint*				cellStart,			// output: cell start index
									uint*				cellEnd,			// output: cell end index
									uint*				segmentStart,
									float4*				newPos,				// output: sorted positions
									float4*				newVel,				// output: sorted velocities
									particleinfo*		newInfo,			// output: sorted info
									float4*				newBoundElement,	// output: sorted boundary elements
									float4*				newGradGamma,		// output: sorted gradient gamma
									vertexinfo*			newVertices,		// output: sorted vertices
									float*				newTKE,				// output: k for k-e model
									float*				newEps,				// output: e for k-e model
									float*				newTurbVisc,		// output: eddy viscosity
									float4*				newEulerVel,		// output: sorted euler vel
									const hashKey*		particleHash,		// input: sorted grid hashes
									const uint*			particleIndex,		// input: sorted particle indices
									const float4*		oldPos,				// input: unsorted positions
									const float4*		oldVel,				// input: unsorted velocities
									const particleinfo*	oldInfo,			// input: unsorted info
									const float4*		oldBoundElement,	// input: sorted boundary elements
									const float4*		oldGradGamma,		// input: sorted gradient gamma
									const vertexinfo*	oldVertices,		// input: sorted vertices
									const float*		oldTKE,				// input: k for k-e model
									const float*		oldEps,				// input: e for k-e model
									const float*		oldTurbVisc,		// input: eddy viscosity
									const float4*		oldEulerVel,		// input: euler vel
									const uint			numParticles,
<<<<<<< HEAD
									uint*				newNumParticles);	// output: number of active particles found
=======
									const uint			numGridCells);
>>>>>>> 7e1a964a

void
updateVertIDToIndex(particleinfo*	particleInfo,	// input: particle's information
					uint*			vertIDToIndex,	// output: vertIDToIndex array
					const uint		numParticles);	// input: total number of particles

void
buildNeibsList(	neibdata*			neibsList,
				const float4*		pos,
				const particleinfo*	info,
				vertexinfo*			vertices,
				const float4		*boundelem,
				float2*				vertPos[],
				const uint*			vertIDToIndex,
				const hashKey*		particleHash,
				const uint*			cellStart,
				const uint*			cellEnd,
				const uint			numParticles,
				const uint			particleRangeEnd,
				const uint			gridCells,
				const float			sqinfluenceradius,
				const float			boundNlSqInflRad,
				const BoundaryType	boundarytype,
				const Periodicity	periodicbound);

void
sort(	hashKey*	particleHash,
		uint*	particleIndex,
		uint	numParticles
		);
}
#endif<|MERGE_RESOLUTION|>--- conflicted
+++ resolved
@@ -114,11 +114,7 @@
 									const float*		oldTurbVisc,		// input: eddy viscosity
 									const float4*		oldEulerVel,		// input: euler vel
 									const uint			numParticles,
-<<<<<<< HEAD
 									uint*				newNumParticles);	// output: number of active particles found
-=======
-									const uint			numGridCells);
->>>>>>> 7e1a964a
 
 void
 updateVertIDToIndex(particleinfo*	particleInfo,	// input: particle's information
