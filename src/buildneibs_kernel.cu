/*  Copyright 2011-2013 Alexis Herault, Giuseppe Bilotta, Robert A. Dalrymple, Eugenio Rustico, Ciro Del Negro

    Istituto Nazionale di Geofisica e Vulcanologia
        Sezione di Catania, Catania, Italy

    Università di Catania, Catania, Italy

    Johns Hopkins University, Baltimore, MD

    This file is part of GPUSPH.

    GPUSPH is free software: you can redistribute it and/or modify
    it under the terms of the GNU General Public License as published by
    the Free Software Foundation, either version 3 of the License, or
    (at your option) any later version.

    GPUSPH is distributed in the hope that it will be useful,
    but WITHOUT ANY WARRANTY; without even the implied warranty of
    MERCHANTABILITY or FITNESS FOR A PARTICULAR PURPOSE.  See the
    GNU General Public License for more details.

    You should have received a copy of the GNU General Public License
    along with GPUSPH.  If not, see <http://www.gnu.org/licenses/>.
*/

/*
 * Device code.
 */
// TODO :
// We can also plan to have separate arrays for boundary parts
// one for the fixed boundary that is sorted only one time in the simulation
// an other one for moving boundary that will be sort with fluid particle
// and a last one for fluid particles. In this way we will compute interactions
// only on fluid particles.

#ifndef _BUILDNEIBS_KERNEL_
#define _BUILDNEIBS_KERNEL_

#include "particledefine.h"
#include "textures.cuh"
#include "vector_math.h"
// CELLTYPE_MASK_*
#include "multi_gpu_defines.h"

namespace cuneibs {
__constant__ uint d_maxneibsnum;
__constant__ idx_t d_neiblist_stride;
__device__ int d_numInteractions;
__device__ int d_maxNeibs;

#include "cellgrid.h"

/// Clamp grid position to edges according to periodicity
/*! This function clamp grid position to edges according to the chosen
 * periodicity, returns the new grid position and update the grid offset.
 *
 *	\param[in] gridPos : grid position to be clamped
 *	\param[in] gridOffset : grid offset
 *	\param[out] toofar : has the gridPos been clamped when the offset was of more than 1 cell?
 *
 * 	\pparam periodicbound : use periodic boundaries (0 ... 7)
 *
 * 	\return : new grid position
 */
// TODO: verify periodicity along multiple axis
template <Periodicity periodicbound>
__device__ __forceinline__ int3
clampGridPos(const int3& gridPos, int3& gridOffset, bool *toofar)
{
	int3 newGridPos = gridPos + gridOffset;
	// For the axis involved in periodicity the new grid position reflects
	// the periodicity and should not be clamped and the grid offset remains
	// unchanged.
	// For the axis not involved in periodicity the new grid position
	// is equal to the clamped old one and the grid offset is updated.

	// periodicity in x
	if (periodicbound & PERIODIC_X) {
		if (newGridPos.x < 0) newGridPos.x += d_gridSize.x;
		if (newGridPos.x >= d_gridSize.x) newGridPos.x -= d_gridSize.x;
	} else {
		newGridPos.x = min(max(0, newGridPos.x), d_gridSize.x-1);
		if (abs(gridOffset.x) > 1 && newGridPos.x == gridPos.x)
			*toofar = true;
		gridOffset.x = newGridPos.x - gridPos.x;
	}

	// periodicity in y
	if (periodicbound & PERIODIC_Y) {
		if (newGridPos.y < 0) newGridPos.y += d_gridSize.y;
		if (newGridPos.y >= d_gridSize.y) newGridPos.y -= d_gridSize.y;
	} else {
		newGridPos.y = min(max(0, newGridPos.y), d_gridSize.y-1);
		if (abs(gridOffset.y) > 1 && newGridPos.y == gridPos.y)
			*toofar = true;
		gridOffset.y = newGridPos.y - gridPos.y;
	}

	// periodicity in z
	if (periodicbound & PERIODIC_Z) {
		if (newGridPos.z < 0) newGridPos.z += d_gridSize.z;
		if (newGridPos.z >= d_gridSize.z) newGridPos.z -= d_gridSize.z;
	} else {
		newGridPos.z = min(max(0, newGridPos.z), d_gridSize.z-1);
		if (abs(gridOffset.z) > 1 && newGridPos.z == gridPos.z)
			*toofar = true;
		gridOffset.z = newGridPos.z - gridPos.z;
	}

	return newGridPos;
}

/// Clamp grid position to edges without periodicity
/*! This function clamp grid position to edges according and
 * returns the new grid position and an updated grid offset.
 *
 *	\param[in] gridPos : grid position to be clamped
 *	\param[in/out] gridOffset : grid offset
 *	\param[out] toofar : has the gridPos been clamped when the offset was of more than 1 cell?
 *
 * 	\return : new grid position
 */
template <>
__device__ __forceinline__ int3
clampGridPos<PERIODIC_NONE>(const int3& gridPos, int3& gridOffset, bool *toofar)
{
	int3 newGridPos = gridPos + gridOffset;

	// Without periodicity the new grid position is clamped to edges
	newGridPos.x = min(max(0, newGridPos.x), d_gridSize.x-1);
	newGridPos.y = min(max(0, newGridPos.y), d_gridSize.y-1);
	newGridPos.z = min(max(0, newGridPos.z), d_gridSize.z-1);
	if ((abs(gridOffset.x) > 1 && newGridPos.x == gridPos.x) ||
		(abs(gridOffset.y) > 1 && newGridPos.y == gridPos.y) ||
		(abs(gridOffset.z) > 1 && newGridPos.z == gridPos.z))
		*toofar = true;

	// In case of change in grid position the grid offset is updated
	gridOffset = newGridPos - gridPos;

	return newGridPos;
}

/// Updates particles hash value of particles and prepare the index table
/*! This kernel should be called before the sort. It
 * 		- updates hash values and relative positions for fluid and
 * 		object particles
 * 		- fill the particle's indexes array with current index
 *
 *	\param[in,out] posArray : particle's positions
 *	\param[in,out] particleHash : particle's hashes
 *	\param[out] particleIndex : particle's indexes
 *	\param[in] particleInfo : particle's informations
 *	\param[in] numParticles : total number of particles
 *
 *	\pparam periodicbound : use periodic boundaries (0 ... 7)
 */
#define MOVINGNOTFLUID (PISTONPART | PADDLEPART | GATEPART | OBJECTPART | VERTEXPART) //TODO-AM the *PART defines are not flags
template <Periodicity periodicbound>
__global__ void
__launch_bounds__(BLOCK_SIZE_CALCHASH, MIN_BLOCKS_CALCHASH)
calcHashDevice(float4*			posArray,		///< particle's positions (in, out)
			   hashKey*			particleHash,	///< particle's hashes (in, out)
			   uint*			particleIndex,	///< particle's indexes (out)
			   const particleinfo*	particelInfo,	///< particle's informations (in)
			   uint				*compactDeviceMap,
			   const uint		numParticles)	///< total number of particles
{
	const uint index = INTMUL(blockIdx.x,blockDim.x) + threadIdx.x;

	if (index >= numParticles)
		return;

	// Getting new pos relative to old cell
	float4 pos = posArray[index];
	const particleinfo info = particelInfo[index];

	// we compute new hash only for fluid and moving not fluid particles (object, moving boundaries)
	if ((FLUID(info) || (type(info) & MOVINGNOTFLUID))) {
		// Getting the old grid hash
		uint gridHash = cellHashFromParticleHash( particleHash[index] );

		// Getting grid address of old cell (computed from old hash)
		const int3 gridPos = calcGridPosFromCellHash(gridHash);

		// Computing grid offset from new pos relative to old hash
		int3 gridOffset = make_int3(floor((as_float3(pos) + 0.5f*d_cellSize)/d_cellSize));

		// has the particle flown out of the domain by more than a cell? clamping
		// its position will set this to true if necessary
		bool toofar = false;
		// Compute new grid pos relative to cell, adjust grid offset and compute new cell hash
		gridHash = calcGridHash(clampGridPos<periodicbound>(gridPos, gridOffset, &toofar));

		// mark the cell as inner/outer and/or edge by setting the high bits
		// the value in the compact device map is a CELLTYPE_*_SHIFTED, so 32 bit with high bits set
		if (compactDeviceMap)
			gridHash |= compactDeviceMap[gridHash];

		// Adjust position
		as_float3(pos) -= gridOffset*d_cellSize;
		// if the particle would have flown out of the domain by more than a cell, disable it
		if (toofar)
			disable_particle(pos);

		// mark with special hash if inactive
		if (INACTIVE(pos))
			gridHash = CELL_HASH_MAX;

		// Store grid hash, particle index and position relative to cell
		particleHash[index] = makeParticleHash(gridHash, info);
		posArray[index] = pos;
	}



	// Preparing particle index array for the sort phase
	particleIndex[index] = index;
}

// Similar to calcHash but specific for 1st iteration in MULTI_DEVICE simulations: does not change the cellHash,
// but only sets the high bits according to the compact device map. also, initializes particleIndex
__global__ void
__launch_bounds__(BLOCK_SIZE_CALCHASH, MIN_BLOCKS_CALCHASH)
fixHashDevice(hashKey*			particleHash,	///< particle's hashes (in, out)
			   uint*			particleIndex,	///< particle's indexes (out)
			   const particleinfo*	particelInfo,	///< particle's informations (in)
			   uint				*compactDeviceMap,
			   const uint		numParticles)	///< total number of particles
{
	const uint index = INTMUL(blockIdx.x,blockDim.x) + threadIdx.x;

	if (index >= numParticles)
		return;

	const particleinfo info = particelInfo[index];

	// We compute new hash only for fluid and moving not fluid particles (object, moving boundaries).
	// Also, if particleHash is NULL we just want to set particleIndex (see comment in GPUWorker::kernel_calcHash())
	if ((FLUID(info) || (type(info) & MOVINGNOTFLUID)) && particleHash) {

		uint gridHash = cellHashFromParticleHash( particleHash[index] );

		// mark the cell as inner/outer and/or edge by setting the high bits
		// the value in the compact device map is a CELLTYPE_*_SHIFTED, so 32 bit with high bits set
		if (compactDeviceMap)
			particleHash[index] = particleHash[index] | ((hashKey)compactDeviceMap[gridHash] << 32);
	}

	// Preparing particle index array for the sort phase
	particleIndex[index] = index;
}

#undef MOVINGNOTFLUID

/// Reorders particles data after the sort and updates cells informations
/*! This kernel should be called after the sort. It
 * 		- computes the index of the first and last particle of
 * 		each grid cell
 * 		- reorders the particle's data (position, velocity, ...)
 * 		according to particles index that have been previously
 * 		sorted during the sort phase
 *
 *	\param[out] cellStart : index of cells first particle
 *	\param[out] cellEnd : index of cells last particle
 *	\param[out] sortedPos : new sorted particle's positions
 *	\param[out] sortedVel : new sorted particle's velocities
 *	\param[out] sortedInfo : new sorted particle's informations
 *	\param[in] particleHash : previously sorted particle's hashes
 *	\param[in] particleIndex : previously sorted particle's indexes
 *	\param[in] numParticles : total number of particles
 *
 * In order to avoid WAR issues we use double buffering : the unsorted data
 * are read trough texture fetches and the sorted one written in a coalesced
 * way in global memory.
 */
__global__
__launch_bounds__(BLOCK_SIZE_REORDERDATA, MIN_BLOCKS_REORDERDATA)
void reorderDataAndFindCellStartDevice( uint*			cellStart,		///< index of cells first particle (out)
										uint*			cellEnd,		///< index of cells last particle (out)
										uint*			segmentStart,
										float4*			sortedPos,		///< new sorted particle's positions (out)
										float4*			sortedVel,		///< new sorted particle's velocities (out)
										particleinfo*	sortedInfo,		///< new sorted particle's informations (out)
										float4*			sortedBoundElements,	// output: sorted boundary elements
										float4*			sortedGradGamma,	// output: sorted gradient gamma
										vertexinfo*		sortedVertices,		// output: sorted vertices
										float*			sortedTKE,			// output: k for k-e model
										float*			sortedEps,			// output: e for k-e model
										float*			sortedTurbVisc,		// output: eddy viscosity
										float4*			sortedEulerVel,		// output: sorted euler vel
										const hashKey*	particleHash,	///< previously sorted particle's hashes (in)
										const uint*		particleIndex,	///< previously sorted particle's hashes (in)
<<<<<<< HEAD
										const uint		numParticles,	///< total number of particles
										uint*			newNumParticles)	// output: number of active particles
=======
										const uint		numParticles	///< total number of particles
										)
>>>>>>> 7e1a964a
{
	// Shared hash array of dimension blockSize + 1
	extern __shared__ uint sharedHash[];

	const uint index = INTMUL(blockIdx.x,blockDim.x) + threadIdx.x;

	// initialize segmentStarts
	if (segmentStart && index < 4) segmentStart[index] = EMPTY_SEGMENT;

	uint cellHash;
	// Handle the case when number of particles is not multiple of block size
	if (index < numParticles) {
		// To find where cells start/end we only need the cell part of the hash.
		// Note: we do not reset the high bits since we need them to find the segments
		// (aka where the outer particles begin)
		cellHash = cellHashFromParticleHash(particleHash[index], true);

		// Load hash data into shared memory so that we can look
		// at neighboring particle's hash value without loading
		// two hash values per thread
		sharedHash[threadIdx.x + 1] = cellHash;

		if (index > 0 && threadIdx.x == 0) {
			// first thread in block must load neighbor particle hash
			sharedHash[0] = cellHashFromParticleHash(particleHash[index - 1], true);
		}
	}

	__syncthreads();

	if (index < numParticles) {
		// If this particle has a different cell index to the previous
		// particle then it must be the first particle in the cell
		// or the first inactive particle.
		// Store the index of this particle as the new cell start and as
		// the previous cell end

		// Note: we need to reset the high bits of the cell hash if the particle hash is 64 bits wide
		// everytime we use a cell hash to access an element of CellStart or CellEnd

		if (index == 0 || cellHash != sharedHash[threadIdx.x]) {

			// new cell, otherwise, it's the number of active particles (short hash: compare with 32 bits max)
			if (cellHash != CELL_HASH_MAX)
				// if it isn't an inactive particle, it is also the start of the cell
				cellStart[cellHash & CELLTYPE_BITMASK] = index;
			else
				*newNumParticles = index;

			// If it isn't the first particle, it must also be the end of the previous cell
			if (index > 0)
				cellEnd[sharedHash[threadIdx.x] & CELLTYPE_BITMASK] = index;
		}

		// if we are an inactive particle, we're done (short hash: compare with 32 bits max)
		if (cellHash == CELL_HASH_MAX)
			return;

		if (index == numParticles - 1) {
			// ditto
			cellEnd[cellHash & CELLTYPE_BITMASK] = index + 1;
			*newNumParticles = numParticles;
		}

		if (segmentStart) {
			// if segment start is given, hash key size is 64 and we detect the segments
			uchar curr_type = cellHash >> 30;
			uchar prev_type = sharedHash[threadIdx.x] >> 30;
			if (index == 0 || curr_type != prev_type)
				segmentStart[curr_type] = index;
		}

		// Now use the sorted index to reorder particle's data
		const uint sortedIndex = particleIndex[index];
		const float4 pos = tex1Dfetch(posTex, sortedIndex);
		const float4 vel = tex1Dfetch(velTex, sortedIndex);
		const particleinfo info = tex1Dfetch(infoTex, sortedIndex);

		sortedPos[index] = pos;
		sortedVel[index] = vel;
		sortedInfo[index] = info;

		if (sortedBoundElements) {
			sortedBoundElements[index] = tex1Dfetch(boundTex, sortedIndex);
		}

		if (sortedGradGamma) {
			sortedGradGamma[index] = tex1Dfetch(gamTex, sortedIndex);
		}

		if (sortedVertices) {
<<<<<<< HEAD
			if (BOUNDARY(info)) {
				const vertexinfo vertices = tex1Dfetch(vertTex, sortedIndex);
				sortedVertices[index] = make_vertexinfo(
					vertices.x,
					vertices.y,
					vertices.z,
					vertices.w);
			}
			else
				sortedVertices[index] = make_vertexinfo(0, 0, 0, 0);
=======
			const vertexinfo vertices = tex1Dfetch(vertTex, sortedIndex);
			sortedVertices[index] = make_vertexinfo(
				vertices.x,
				vertices.y,
				vertices.z, 0);
>>>>>>> 7e1a964a
		}

		if (sortedTKE) {
			sortedTKE[index] = tex1Dfetch(keps_kTex, sortedIndex);
		}

		if (sortedEps) {
			sortedEps[index] = tex1Dfetch(keps_eTex, sortedIndex);
		}

		if (sortedTurbVisc) {
			sortedTurbVisc[index] = tex1Dfetch(tviscTex, sortedIndex);
		}

		if (sortedEulerVel) {
			sortedEulerVel[index] = tex1Dfetch(eulerVelTex, sortedIndex);
		}

	}
}

/// Update ID-to-particleIndex lookup table (BUFFER_VERTIDINDEX)
/*! This kernel should be called after the reorder.
 *
 *	\param[in] particleInfo : particleInfo
 *	\param[out] vertIDToIndex : ID-to-particleIndex lookup table, overwritten
 *	\param[in] numParticles : total number of particles
 */
__global__
__launch_bounds__(BLOCK_SIZE_REORDERDATA, MIN_BLOCKS_REORDERDATA)
void updateVertIDToIndexDevice(	particleinfo*	particleInfo,	///< particle's informations
								uint*			vertIDToIndex,	///< vertIDToIndex array (out)
								const uint		numParticles)	///< total number of particles
{
	const uint index = INTMUL(blockIdx.x,blockDim.x) + threadIdx.x;
	// Handle the case when number of particles is not multiple of block size
	if (index >= numParticles)
		return;

	// assuming vertIDToIndex is allocated, since this kernel is called only with SA bounds
<<<<<<< HEAD
	particleinfo info = particleInfo[index];

	// only vertex particles need to have this information, it should not be done
	// fluid particles as their ids can grow and cause buffer overflows
	if(VERTEX(info))
		// as the vertex particles never change their id (which is <= than the initial
		// particle count, this buffer does not overflow
		vertIDToIndex[ id(info) ] = index;
=======
	vertIDToIndex[ id(particleInfo[index]) ] = index;
>>>>>>> 7e1a964a
}

/// Compute the grid position for a neighbor cell
/*! This function computes the grid position for a neighbor cell,
 * according to periodicity.
 *
 * Returns true if the new cell is in the domain, false otherwise.
 */
template <Periodicity periodicbound>
__device__ __forceinline__ bool
calcNeibCell(
		int3 &gridPos, ///< current grid position
		int3 const& gridOffset) ///< cell offset from current grid position
{
	// Compute the grid position of the current cell
	gridPos += gridOffset;

	// With periodic boundary when the neighboring cell grid position lies
	// outside the domain size we wrap it to the d_gridSize or 0 according
	// with the chosen periodicity
	// TODO: verify periodicity along multiple axis
	if (periodicbound) {
		// Periodicity along x axis
		if (gridPos.x < 0) {
			if (periodicbound & PERIODIC_X)
				gridPos.x = d_gridSize.x - 1;
			else
				return false;
		}
		else if (gridPos.x >= d_gridSize.x) {
			if (periodicbound & PERIODIC_X)
				gridPos.x = 0;
			else
				return false;
		}

		// Periodicity along y axis
		if (gridPos.y < 0) {
			if (periodicbound & PERIODIC_Y)
				gridPos.y = d_gridSize.y - 1;
			else
				return false;
		}
		else if (gridPos.y >= d_gridSize.y) {
			if (periodicbound & PERIODIC_Y)
				gridPos.y = 0;
			else
				return false;
		}

		// Periodicity along z axis
		if (gridPos.z < 0) {
			if (periodicbound & PERIODIC_Z)
				gridPos.z = d_gridSize.z - 1;
			else
				return false;
		}
		else if (gridPos.z >= d_gridSize.z) {
			if (periodicbound & PERIODIC_Z)
				gridPos.z = 0;
			else
				return false;
		}
	}
	// Without periodic boundary when the neighboring cell grid position lies
	// outside the domain size there is nothing to do
	else {
		if ((gridPos.x < 0) || (gridPos.x >= d_gridSize.x) ||
			(gridPos.y < 0) || (gridPos.y >= d_gridSize.y) ||
			(gridPos.z < 0) || (gridPos.z >= d_gridSize.z))
				return false;
	}
	// if we get here, the new gridPos was computed correctly, we are
	// still in the domain
	return true;

}

/// variables found in all specializations of neibsInCell
struct common_niC_vars
{
	const	uint	gridHash;		// hash value of grid position
	const	uint	bucketStart;	// index of first particle in cell
	const	uint	bucketEnd;		// index of last particle in cell

	__device__ __forceinline__
	common_niC_vars(int3 const& gridPos) :
		gridHash(calcGridHash(gridPos)),
		bucketStart(tex1Dfetch(cellStartTex, gridHash)),
		bucketEnd(tex1Dfetch(cellEndTex, gridHash))
	{}
};

/// variables found in use_sa_boundary specialization of neibsInCell
struct sa_boundary_niC_vars
{
	vertexinfo	vertices;
	const	float4		boundElement;
	const	uint		j;
	const	float4		coord2;

	__device__ __forceinline__
	sa_boundary_niC_vars(const uint index, buildneibs_params<true> const& bparams) :
		vertices(tex1Dfetch(vertTex, index)),
		boundElement(tex1Dfetch(boundTex, index)),
		// j is 0, 1 or 2 depending on which is smaller (in magnitude) between
		// boundElement.{x,y,z}
		j(
			(fabs(boundElement.z) < fabs(boundElement.y) &&
			fabs(boundElement.z) < fabs(boundElement.x)) ? 2 :
			(fabs(boundElement.y) < fabs(boundElement.x) ? 1 : 0)
		 ),
		// compute second coordinate which is equal to n_s x e_j
		coord2(
			j == 0 ?
			make_float4(0.0f, boundElement.z, -boundElement.y, 0.0f) :
			j == 1 ?
			make_float4(-boundElement.z, 0.0f, boundElement.x, 0.0f) :
			// j == 2
			make_float4(boundElement.y, -boundElement.x, 0.0f, 0.0f)
			)
		{
			// here local copy of part IDs of vertices are replaced by the correspondent part indices
			vertices.x = bparams.vertIDToIndex[vertices.x];
			vertices.y = bparams.vertIDToIndex[vertices.y];
			vertices.z = bparams.vertIDToIndex[vertices.z];
		}
};

/// all neibsInCell variables
template<bool use_sa_boundary>
struct niC_vars :
	common_niC_vars,
	COND_STRUCT(use_sa_boundary, sa_boundary_niC_vars)
{
	__device__ __forceinline__
	niC_vars(int3 const& gridPos, const uint index, buildneibs_params<use_sa_boundary> const& bparams) :
		common_niC_vars(gridPos),
		COND_STRUCT(use_sa_boundary, sa_boundary_niC_vars)(index, bparams)
	{}
};

/// check if a particle at distance relPos is close enough to be considered for neibslist inclusion
template<bool use_sa_boundary>
__device__ __forceinline__
bool isCloseEnough(float3 const& relPos, particleinfo const& neibInfo,
	buildneibs_params<use_sa_boundary> params)
{
	return sqlength(relPos) < params.sqinfluenceradius; // default check: against the influence radius
}

/// SA_BOUNDARY specialization
template<>
__device__ __forceinline__
bool isCloseEnough<true>(float3 const& relPos, particleinfo const& neibInfo,
	buildneibs_params<true> params)
{
	const float rp2(sqlength(relPos));
	// include BOUNDARY neighbors which are a little further than sqinfluenceradius
	return (rp2 < params.sqinfluenceradius ||
		(rp2 < params.boundNlSqInflRad && BOUNDARY(neibInfo)));
}

/// process SA_BOUNDARY segments in neibsInCell
template<bool use_sa_boundary>
__device__ __forceinline__
void process_niC_segment(const uint index, const uint neib_index, float3 const& relPos,
	buildneibs_params<use_sa_boundary> const& params,
	niC_vars<use_sa_boundary> const& var)
{ /* do nothing by default */ }

template<>
__device__ __forceinline__
void process_niC_segment<true>(const uint index, const uint neib_index, float3 const& relPos,
	buildneibs_params<true> const& params,
	niC_vars<true> const& var)
{
	int i = -1;
	if (neib_index == var.vertices.x)
		i = 0;
	else if (neib_index == var.vertices.y)
		i = 1;
	else if (neib_index == var.vertices.z)
		i = 2;
	if (i>-1) {
		// relPosProj is the projected relative position of the vertex to the segment.
		// the first coordinate system is given by the following two vectors:
		// 1. The unit vector e_j, where j is the coordinate for which n_s is minimal
		// 2. The cross product between n_s and e_j
		float2 relPosProj = make_float2(0.0);
		// relPosProj.x = relPos . e_j
		relPosProj.x = var.j==0 ? relPos.x : (var.j==1 ? relPos.y : relPos.z);
		// relPosProj.y = relPos . (n_s x e_j)
		relPosProj.y = dot(relPos, as_float3(var.coord2));
		// save relPosProj in vertPos buffer
		if (i==0)
			params.vertPos0[index] = relPosProj;
		else if (i==1)
			params.vertPos1[index] = relPosProj;
		else
			params.vertPos2[index] = relPosProj;
	}
}

/// Find neighbors in a given cell
/*! This function look for neighbors of the current particle in
 * a given cell
 *
 *	\param[in] buildneibs_params : parameters to buildneibs
 *	\param[in] gridPos : current particle grid position
 *	\param[in] gridOffset : cell offset from current particle cell
 *	\param[in] cell : cell number
 *	\param[in] index : index of the current particle
 *	\param[in] pos : position of the current particle
 *	\param[in, out] neibs_num : current number of neighbors found for current particle
 *
 *	\pparam use_sa_boundary : use SA_BOUNDARY
 *	\pparam periodicbound : use periodic boundaries (0 ... 7)
 *
 * First and last particle index for grid cells and particle's informations
 * are read through texture fetches.
 */
template <bool use_sa_boundary, Periodicity periodicbound>
__device__ __forceinline__ void
neibsInCell(
			buildneibs_params<use_sa_boundary>
				const& params,	///< buildneibs params
			int3			gridPos,	///< current particle grid position
			const int3		gridOffset,	///< cell offset from current particle grid position
			const uchar		cell,		///< cell number (0 ... 26)
			const uint		index,		///< current particle index
			float3			pos,		///< current particle position
			uint&			neibs_num,	///< number of neighbors for the current particle
			const bool		segment)	///< if a segment is searching we are also looking for the three vertices
{
	// Compute the grid position of the current cell, and return if it's
	// outside the domain
	if (!calcNeibCell<periodicbound>(gridPos, gridOffset))
		return;

	niC_vars<use_sa_boundary> var(gridPos, index, params);

	// Return if the cell is empty
	if (var.bucketStart == 0xffffffff)
		return;

	// Substract gridOffset*cellsize to pos so we don't need to do it each time
	// we compute relPos respect to potential neighbor
	pos -= gridOffset*d_cellSize;

	// Iterate over all particles in the cell
	bool encode_cell = true;

	for (uint neib_index = var.bucketStart; neib_index < var.bucketEnd; neib_index++) {

		// no self-interaction
		if (neib_index == index)
			continue;

		const particleinfo neibInfo = tex1Dfetch(infoTex, neib_index);

		// testpoints have a neibs list, but are not considered in the neibs list of other
		// points
		if (TESTPOINTS(neibInfo))
			continue;

		// Compute relative position between particle and potential neighbor
		// NOTE: using as_float3 instead of make_float3 result in a 25% performance loss
		#if (__COMPUTE__ >= 20)
		const float4 neib_pos = params.posArray[neib_index];
		#else
		const float4 neib_pos = tex1Dfetch(posTex, neib_index);
		#endif

		// skip inactive particles
		if (INACTIVE(neib_pos))
			continue;

		const float3 relPos = pos - make_float3(neib_pos);

		// Check if the squared distance is smaller than the squared influence radius
		// used for neighbor list construction
		bool close_enough = isCloseEnough(relPos, neibInfo, params);

		if (close_enough) {
			if (neibs_num < d_maxneibsnum) {
				params.neibsList[neibs_num*d_neiblist_stride + index] =
						neib_index - var.bucketStart + ((encode_cell) ? ENCODE_CELL(cell) : 0);
				encode_cell = false;
			}
			neibs_num++;
		}
		if (segment) {
			process_niC_segment(index, neib_index, relPos, params, var);
		}

	}

	return;
}


/// Builds particles neighbors list
/*! This kernel computes the neighbor's indexes of all particles.
 *
 *	\pparam boundarytype : the boundary type (determines which particles have a neib list)
 *	\pparam periodicbound : use periodic boundaries (0 ... 7)
 *	\pparam neibcount : compute maximum neighbor number (0, 1)
 *
 * First and last particle index for grid cells and particle's informations
 * are read through texture fetches.
 */
template<BoundaryType boundarytype, Periodicity periodicbound, bool neibcount>
__global__ void
__launch_bounds__( BLOCK_SIZE_BUILDNEIBS, MIN_BLOCKS_BUILDNEIBS)
buildNeibsListDevice(buildneibs_params<boundarytype == SA_BOUNDARY> params)
{
	const uint index = INTMUL(blockIdx.x,blockDim.x) + threadIdx.x;

	uint neibs_num = 0;		// Number of neighbors for the current particle

	// rather than nesting if's, use a do { } while (0) loop with breaks for early bailouts
	do {
		if (index >= params.numParticles)
			break;

		// Read particle info from texture
		const particleinfo info = tex1Dfetch(infoTex, index);

		// the neighbor list is only constructed for fluid, testpoint, and object particles.
		// if we use SA_BOUNDARY, also for vertex and boundary particles
		bool build_nl = FLUID(info) || TESTPOINTS(info) || OBJECT(info);
		if (boundarytype == DYN_BOUNDARY)
			build_nl = build_nl || BOUNDARY(info);
		if (boundarytype == SA_BOUNDARY)
			build_nl = build_nl || VERTEX(info) || BOUNDARY(info);
		if (!build_nl)
			break; // nothing to do for other particles

		// Get particle position
		#if (__COMPUTE__ >= 20)
		const float4 pos = params.posArray[index];
		#else
		const float4 pos = tex1Dfetch(posTex, index);
		#endif

		if (INACTIVE(pos))
			break; // no NL for inactive particles

		const float3 pos3 = make_float3(pos);

		// Get particle grid position computed from particle hash
		const int3 gridPos = calcGridPosFromParticleHash(params.particleHash[index]);

		for(int z=-1; z<=1; z++) {
			for(int y=-1; y<=1; y++) {
				for(int x=-1; x<=1; x++) {
					neibsInCell<boundarytype == SA_BOUNDARY, periodicbound>(params,
						gridPos,
						make_int3(x, y, z),
						(x + 1) + (y + 1)*3 + (z + 1)*9,
						index,
						pos3,
						neibs_num,
						BOUNDARY(info));
				}
			}
		}
	} while (0);

	// Setting the end marker. Must be done here so that
	// particles for which the neighbor list is not built actually
	// have an empty neib list. Otherwise, particles which are
	// marked inactive will keep their old neiblist.
	if (index < params.numParticles && neibs_num < d_maxneibsnum) {
		params.neibsList[neibs_num*d_neiblist_stride + index] = 0xffff;
	}

	if (neibcount) {
		// Shared memory reduction of per block maximum number of neighbors
		__shared__ volatile uint sm_neibs_num[BLOCK_SIZE_BUILDNEIBS];
		__shared__ volatile uint sm_neibs_max[BLOCK_SIZE_BUILDNEIBS];

		sm_neibs_num[threadIdx.x] = neibs_num;
		sm_neibs_max[threadIdx.x] = neibs_num;
		__syncthreads();

		uint i = blockDim.x/2;
		while (i != 0) {
			if (threadIdx.x < i) {
				sm_neibs_num[threadIdx.x] += sm_neibs_num[threadIdx.x + i];
				const float n1 = sm_neibs_max[threadIdx.x];
				const float n2 = sm_neibs_max[threadIdx.x + i];
				if (n2 > n1)
					sm_neibs_max[threadIdx.x] = n2;
			}
			__syncthreads();
			i /= 2;
		}

		if (!threadIdx.x) {
			atomicAdd(&d_numInteractions, sm_neibs_num[0]);
			atomicMax(&d_maxNeibs, sm_neibs_max[0]);
		}
	}
	return;
}
}
#endif<|MERGE_RESOLUTION|>--- conflicted
+++ resolved
@@ -291,13 +291,8 @@
 										float4*			sortedEulerVel,		// output: sorted euler vel
 										const hashKey*	particleHash,	///< previously sorted particle's hashes (in)
 										const uint*		particleIndex,	///< previously sorted particle's hashes (in)
-<<<<<<< HEAD
 										const uint		numParticles,	///< total number of particles
 										uint*			newNumParticles)	// output: number of active particles
-=======
-										const uint		numParticles	///< total number of particles
-										)
->>>>>>> 7e1a964a
 {
 	// Shared hash array of dimension blockSize + 1
 	extern __shared__ uint sharedHash[];
@@ -389,7 +384,6 @@
 		}
 
 		if (sortedVertices) {
-<<<<<<< HEAD
 			if (BOUNDARY(info)) {
 				const vertexinfo vertices = tex1Dfetch(vertTex, sortedIndex);
 				sortedVertices[index] = make_vertexinfo(
@@ -400,13 +394,6 @@
 			}
 			else
 				sortedVertices[index] = make_vertexinfo(0, 0, 0, 0);
-=======
-			const vertexinfo vertices = tex1Dfetch(vertTex, sortedIndex);
-			sortedVertices[index] = make_vertexinfo(
-				vertices.x,
-				vertices.y,
-				vertices.z, 0);
->>>>>>> 7e1a964a
 		}
 
 		if (sortedTKE) {
@@ -447,7 +434,6 @@
 		return;
 
 	// assuming vertIDToIndex is allocated, since this kernel is called only with SA bounds
-<<<<<<< HEAD
 	particleinfo info = particleInfo[index];
 
 	// only vertex particles need to have this information, it should not be done
@@ -456,9 +442,6 @@
 		// as the vertex particles never change their id (which is <= than the initial
 		// particle count, this buffer does not overflow
 		vertIDToIndex[ id(info) ] = index;
-=======
-	vertIDToIndex[ id(particleInfo[index]) ] = index;
->>>>>>> 7e1a964a
 }
 
 /// Compute the grid position for a neighbor cell
