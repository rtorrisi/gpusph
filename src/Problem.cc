/*  Copyright 2011-2013 Alexis Herault, Giuseppe Bilotta, Robert A. Dalrymple, Eugenio Rustico, Ciro Del Negro

    Istituto Nazionale di Geofisica e Vulcanologia
        Sezione di Catania, Catania, Italy

    Università di Catania, Catania, Italy

    Johns Hopkins University, Baltimore, MD

    This file is part of GPUSPH.

    GPUSPH is free software: you can redistribute it and/or modify
    it under the terms of the GNU General Public License as published by
    the Free Software Foundation, either version 3 of the License, or
    (at your option) any later version.

    GPUSPH is distributed in the hope that it will be useful,
    but WITHOUT ANY WARRANTY; without even the implied warranty of
    MERCHANTABILITY or FITNESS FOR A PARTICULAR PURPOSE.  See the
    GNU General Public License for more details.

    You should have received a copy of the GNU General Public License
    along with GPUSPH.  If not, see <http://www.gnu.org/licenses/>.
*/

#include <sstream>
#include <stdexcept>
#include <string>
#include <cmath>
#include <time.h>
#include <sys/types.h>
#include <sys/stat.h>

#include "Problem.h"
#include "vector_math.h"
#include "vector_print.h"
#include "utils.h"

// here we need the complete definition of the GlobalData struct
#include "GlobalData.h"

// COORD1, COORD2, COORD3
#include "linearization.h"

uint Problem::m_total_ODE_bodies = 0;

Problem::Problem(const GlobalData *_gdata)
{
	gdata = _gdata;
	m_options = gdata->clOptions;
	m_mbnumber = 0;
	memset(m_mbcallbackdata, 0, MAXMOVINGBOUND*sizeof(float4));
	m_ODE_bodies = NULL;
	m_problem_dir = m_options->dir;
	for (uint i=0; i<MAXBODIES; i++)
		m_ODEobjectId[i] = UINT_MAX;
	m_firstODEobjectPartId = 0;
}


Problem::~Problem(void)
{
	if (m_ODE_bodies)
		delete [] m_ODE_bodies;
}

void
Problem::check_dt(void)
{
	float dt_from_sspeed = INFINITY;
	for (uint f = 0 ; f < m_physparams.numFluids; ++f) {
		float sspeed = m_physparams.sscoeff[f];
		dt_from_sspeed = fmin(dt_from_sspeed, m_simparams.slength/sspeed);
	}
	dt_from_sspeed *= m_simparams.dtadaptfactor;

	float dt_from_gravity = sqrt(m_simparams.slength/length(m_physparams.gravity));
	dt_from_gravity *= m_simparams.dtadaptfactor;

	float dt_from_visc = NAN;
	if (m_simparams.visctype != ARTVISC) {
		dt_from_visc = m_simparams.slength*m_simparams.slength/m_physparams.kinematicvisc;
		dt_from_visc *= 0.125f; // TODO this should be configurable
	}

	float cfl_dt = fminf(dt_from_sspeed, fminf(dt_from_gravity, dt_from_visc));

	if (m_simparams.dt > cfl_dt) {
		fprintf(stderr, "WARNING: dt %g bigger than %g imposed by CFL conditions (sspeed: %g, gravity: %g, viscosity: %g)\n",
			m_simparams.dt, cfl_dt,
			dt_from_sspeed, dt_from_gravity, dt_from_visc);
	} else if (!m_simparams.dt) { // dt wasn't set
			m_simparams.dt = cfl_dt;
			printf("setting dt = %g from CFL conditions (soundspeed: %g, gravity: %g, viscosity: %g)\n",
				m_simparams.dt,
				dt_from_sspeed, dt_from_gravity, dt_from_visc);
	} else {
			printf("dt = %g (CFL conditions from soundspeed: %g, from gravity %g, from viscosity %g)\n",
				m_simparams.dt,
				dt_from_sspeed, dt_from_gravity, dt_from_visc);
	}

}

void
Problem::check_maxneibsnum(void)
{
	// kernel radius times smoothing factor, rounded to the next integer
	double r = m_simparams.sfactor*m_simparams.kernelradius;
	r = ceil(r);

	// volumes are computed using a coefficient which is sligthly more than π
#define PI_PLUS_EPS 3.2
	double vol = 4*PI_PLUS_EPS*r*r*r/3;
	// and rounded up
	vol = ceil(vol);

	// maxneibsnum is obtained rounding up the volume to the next
	// multiple of 32
	uint maxneibsnum = round_up((uint)vol, 32U);

	// with semi-analytical boundaries, boundary particles
	// are doubled, so we expand by a factor of 1.5,
	// again rounding up
	if (m_simparams.boundarytype == SA_BOUNDARY)
		maxneibsnum = round_up(3*maxneibsnum/2, 32U);

	// more in general, it's possible to have different particle densities for the
	// boundaries even with other boundary conditions. we do not have a universal
	// parameter that marks the inter-particle distance for boundary particles,
	// although we know that r0 is normally used for this too.
	// TODO FIXME when the double meaning of r0 as inter-particle distance for
	// boundary particles and as fluid-boundary distance is split into separate
	// variables, the inter-particle distance should be used in the next formula

	// The formula we use is based on the following:
	// 1. a half-sphere has (3/2) pi r^3 particle
	// 2. a full circle has pi (r/q)^2 particles, if q is the ratio beween
	//   the inter-particle distance on the full circle and the inter-particle
	//   distance used in the fluid
	// * the number of neighbors that are seen by a particle which is near
	//   a boundary plane with q*dp interparticle-distance is augmented the number
	//   in 2. over the number in 1., giving (3/2) (1/q)^2 (1/r)
	// * of course this does not affect the entire neighborhood, but only the part
	//   which is close to a boundary, which we estimate to be at most 2/3rds of
	//   the neighborhood, which cancels with the (3/2) factor
	//   TODO check if we should assume 7/8ths instead (particle near vertex
	//   only has 1/8th of a sphere in the fluid, the rest is all boundaries).
	double qq = m_deltap/m_physparams.r0; // 1/q
	// double ratio = fmax((21*qq*qq)/(16*r), 1.0); // if we assume 7/8
	double ratio = fmax((qq*qq)/r, 1.0); // only use this if it gives us _more_ particles
	// increase maxneibsnum as appropriate
	maxneibsnum = (uint)ceil(ratio*maxneibsnum);
	// round up to multiple of 32
	maxneibsnum = round_up(maxneibsnum, 32U);

	// if the maxneibsnum was user-set, check against computed minimum
	if (m_simparams.maxneibsnum) {
		if (m_simparams.maxneibsnum < maxneibsnum) {
			fprintf(stderr, "WARNING: problem-set max neibs num too low! %u < %u\n",
				m_simparams.maxneibsnum, maxneibsnum);
		} else {
			printf("Using problem-set max neibs num %u (safe computed value was %u)\n",
				m_simparams.maxneibsnum, maxneibsnum);
		}
	} else {
		printf("Using computed max neibs num %u\n", maxneibsnum);
		m_simparams.maxneibsnum = maxneibsnum;
	}
}


float
Problem::density(float h, int i) const
{
	float density = m_physparams.rho0[i];

	if (h > 0) {
		//float g = length(m_physparams.gravity);
		float g = abs(m_physparams.gravity.z);
		density = m_physparams.rho0[i]*pow(g*m_physparams.rho0[i]*h/m_physparams.bcoeff[i] + 1,
				1/m_physparams.gammacoeff[i]);
		}
	return density;
}

float
Problem::soundspeed(float rho, int i) const
{
	return m_physparams.sscoeff[i]*pow(rho/m_physparams.rho0[i], m_physparams.sspowercoeff[i]);
}


float
Problem::pressure(float rho, int i) const
{
	return m_physparams.bcoeff[i]*(pow(rho/m_physparams.rho0[i], m_physparams.gammacoeff[i]) - 1);
}

void
Problem::add_gage(double3 const& pt)
{
	m_simparams.gage.push_back(pt);
}

std::string const&
Problem::create_problem_dir(void)
{
	// if no data save directory was specified, default to a name
	// composed of problem name followed by date and time
	if (m_problem_dir.empty()) {
		time_t  rawtime;
		char	time_str[18];

		time(&rawtime);
		strftime(time_str, 18, "_%Y-%m-%dT%Hh%M", localtime(&rawtime));
		time_str[17] = '\0';
		// if "./tests/" doesn't exist yet...
		mkdir("./tests/", S_IRWXU | S_IRWXG | S_IRWXO);
		m_problem_dir = "./tests/" + m_name + std::string(time_str);
	}

	// TODO it should be possible to specify a directory with %-like
	// replaceable strings, such as %{problem} => problem name,
	// %{time} => launch time, etc.

	mkdir(m_problem_dir.c_str(), S_IRWXU | S_IRWXG | S_IRWXO);

	return m_problem_dir;
}

// timer tick, for compatibility with old timer-tick writer frequency API
// remove when the old API is obsoleted
static double deprecated_timer_tick;

void
Problem::set_timer_tick(double t)
{
	fputs("WARNING: set_timer_tick() is deprecated\n", stderr);
	fputs("\tPlease use the floating-point version of add_writer() instead\n", stderr);
	deprecated_timer_tick = t;
}

void
Problem::add_writer(WriterType wt, int freq)
{
	fputs("WARNING: add_writer(WriterType, int) is deprecated\n", stderr);
	fputs("\tPlease use the floating-point version of add_writer() instead\n", stderr);
	add_writer(wt, freq*deprecated_timer_tick);
}

<<<<<<< HEAD
// override in problems where you want to save
// at specific times regardless of standard conditions
bool
Problem::need_write(double t) const
=======
void
Problem::add_writer(WriterType wt, double freq)
>>>>>>> 7e1a964a
{
	m_writers.push_back(make_pair(wt, freq));
}

// override in problems where you want to save
// at specific times regardless of standard conditions
bool
<<<<<<< HEAD
Problem::need_write_rbdata(double t) const
=======
Problem::need_write(double t) const
>>>>>>> 7e1a964a
{
	return false;
}

<<<<<<< HEAD

void
Problem::write_rbdata(double t)
{
	if (m_simparams.numODEbodies) {
		if (need_write_rbdata(t)) {
			for (uint i = 1; i < m_simparams.numODEbodies; i++) {
				const dReal* quat = dBodyGetQuaternion(m_ODE_bodies[i]->m_ODEBody);
				const dReal* cg = dBodyGetPosition(m_ODE_bodies[i]->m_ODEBody);
				fprintf(m_rbdatafile, "%d\t%f\t%f\t%f\t%f\t%f\t%f\t%f\t%f\n", i, t, cg[0],
						cg[1], cg[2], quat[0], quat[1], quat[2], quat[3]);
			}
		}
	}
	m_last_rbdata_write_time = t;
}

=======
>>>>>>> 7e1a964a
// is the simulation finished at the given time?
bool
Problem::finished(double t) const
{
	double tend(m_simparams.tend);
	return tend && (t > tend);
}


MbCallBack&
Problem::mb_callback(const double t, const float dt, const int i)
{
	/* If this was not overridden, it's likely that the caller overridden the deprecated
	 * float version, passthrough */
	static bool reminder_shown = false;
	if (!reminder_shown) {
		fprintf(stderr, "WARNING: mb_callback(float, float, int) is deprecated, please switch to mb_callback(double, float, int)\n");
		reminder_shown = true;
	}
	IGNORE_WARNINGS(deprecated-declarations)
	return mb_callback(float(t), dt, i);
	RESTORE_WARNINGS
};

MbCallBack&
Problem::mb_callback(const float t, const float dt, const int i)
{
	static bool reminder_shown = false;
	if (!reminder_shown) {
		fprintf(stderr, "WARNING: gravity callback enabled but not overridden\n");
		reminder_shown = true;
	}
	return m_mbcallbackdata[i];
};


float3
Problem::g_callback(const double t)
{
	/* If this was not overridden, it's likely that the caller overridden the deprecated
	 * float version, passthrough */
	static bool reminder_shown = false;
	if (!reminder_shown) {
		fprintf(stderr, "WARNING: g_callback(float) is deprecated, please switch to g_callback(double)\n");
		reminder_shown = true;
	}
	IGNORE_WARNINGS(deprecated-declarations)
	return g_callback(float(t));
	RESTORE_WARNINGS
}

float3
Problem::g_callback(const float t)
{
	static bool reminder_shown = false;
	if (!reminder_shown) {
		fprintf(stderr, "WARNING: gravity callback enabled but not overridden\n");
		reminder_shown = true;
	}
	return make_float3(0.0);
}



// Fill the device map with "devnums" (*global* device ids) in range [0..numDevices[.
// Default algorithm: split along the longest axis
void Problem::fillDeviceMap()
{
	fillDeviceMapByAxis(LONGEST_AXIS);
}

// partition by splitting the cells according to their linearized hash.
void Problem::fillDeviceMapByCellHash()
{
	uint cells_per_device = gdata->nGridCells / gdata->totDevices;
	for (uint i=0; i < gdata->nGridCells; i++)
		// guaranteed to fit in a devcount_t due to how it's computed
		gdata->s_hDeviceMap[i] = devcount_t(min( i/cells_per_device, gdata->totDevices-1));
}

// partition by splitting along the specified axis
void Problem::fillDeviceMapByAxis(SplitAxis preferred_split_axis)
{
	// select the longest axis
	if (preferred_split_axis == LONGEST_AXIS) {
		if (	gdata->worldSize.x >= gdata->worldSize.y &&
				gdata->worldSize.x >= gdata->worldSize.z)
			preferred_split_axis = X_AXIS;
		else
		if (	gdata->worldSize.y >= gdata->worldSize.z)
			preferred_split_axis = Y_AXIS;
		else
			preferred_split_axis = Z_AXIS;
	}
	uint cells_per_longest_axis = 0;
	switch (preferred_split_axis) {
		case X_AXIS:
			cells_per_longest_axis = gdata->gridSize.x;
			break;
		case Y_AXIS:
			cells_per_longest_axis = gdata->gridSize.y;
			break;
		case Z_AXIS:
			cells_per_longest_axis = gdata->gridSize.z;
			break;
	}
	uint cells_per_device_per_longest_axis = (uint)round(cells_per_longest_axis / (double)gdata->totDevices);
	/*
	printf("Splitting domain along axis %s, %u cells per part\n",
		(preferred_split_axis == X_AXIS ? "X" : (preferred_split_axis == Y_AXIS ? "Y" : "Z") ), cells_per_device_per_longest_axis);
	*/
	for (uint cx = 0; cx < gdata->gridSize.x; cx++)
		for (uint cy = 0; cy < gdata->gridSize.y; cy++)
			for (uint cz = 0; cz < gdata->gridSize.z; cz++) {
				uint axis_coordinate;
				switch (preferred_split_axis) {
					case X_AXIS: axis_coordinate = cx; break;
					case Y_AXIS: axis_coordinate = cy; break;
					case Z_AXIS: axis_coordinate = cz; break;
				}
				// everything is just a preparation for the following line
				devcount_t dstDevice = devcount_t(axis_coordinate / cells_per_device_per_longest_axis);
				// handle the case when cells_per_longest_axis multiplies cells_per_longest_axis
				dstDevice = (devcount_t)min(dstDevice, gdata->totDevices - 1);
				// compute cell address
				uint cellLinearHash = gdata->calcGridHashHost(cx, cy, cz);
				// assign it
				gdata->s_hDeviceMap[cellLinearHash] = dstDevice;
			}
}

void Problem::fillDeviceMapByEquation()
{
	// 1st equation: diagonal plane. (x+y+z)=coeff
	//uint longest_grid_size = max ( max( gdata->gridSize.x, gdata->gridSize.y), gdata->gridSize.z );
	uint coeff = (gdata->gridSize.x + gdata->gridSize.y + gdata->gridSize.z) / gdata->totDevices;
	// 2nd equation: sphere. Sqrt(cx²+cy²+cz²)=radius
	uint diagonal = (uint) sqrt(	gdata->gridSize.x * gdata->gridSize.x +
									gdata->gridSize.y * gdata->gridSize.y +
									gdata->gridSize.z * gdata->gridSize.z) / 2;
	uint radius_part = diagonal /  gdata->totDevices;
	for (uint cx = 0; cx < gdata->gridSize.x; cx++)
		for (uint cy = 0; cy < gdata->gridSize.y; cy++)
			for (uint cz = 0; cz < gdata->gridSize.z; cz++) {
				uint dstDevice;
				// 1st equation: rough oblique plane split --
				dstDevice = (cx + cy + cz) / coeff;
				// -- end of 1st eq.
				// 2nd equation: spheres --
				//uint distance_from_origin = (uint) sqrt( cx * cx + cy * cy + cz * cz);
				// comparing directly the square would be more efficient but could require long uints
				//dstDevice = distance_from_origin / radius_part;
				// -- end of 2nd eq.
				// handle special cases at the edge
				dstDevice = min(dstDevice, gdata->totDevices - 1);
				// compute cell address
				uint cellLinearHash = gdata->calcGridHashHost(cx, cy, cz);
				// assign it
				gdata->s_hDeviceMap[cellLinearHash] = (uchar)dstDevice;
			}
}

// Partition by performing the splitting the domain in the specified number of slices for each axis.
// Values must be > 0. The number of devices will be the product of the input values.
// This is not meant to be called directly by a problem since the number of splits (and thus the devices)
// would be hardocded. A wrapper method (like fillDeviceMapByRegularGrid) can provide an algorithm to
// properly factorize a given number of GPUs in 2 or 3 values.
void Problem::fillDeviceMapByAxesSplits(uint Xslices, uint Yslices, uint Zslices)
{
	// is any of these zero?
	if (Xslices * Yslices * Zslices == 0)
		printf("WARNING: fillDeviceMapByAxesSplits() called with zero values, using 1 instead");

	if (Xslices == 0) Xslices = 1;
	if (Yslices == 0) Yslices = 1;
	if (Zslices == 0) Zslices = 1;

	// divide and round
	uint devSizeCellsX = (gdata->gridSize.x + Xslices - 1) / Xslices ;
	uint devSizeCellsY = (gdata->gridSize.y + Yslices - 1) / Yslices ;
	uint devSizeCellsZ = (gdata->gridSize.z + Zslices - 1) / Zslices ;

	// iterate on all cells
	for (uint cx = 0; cx < gdata->gridSize.x; cx++)
			for (uint cy = 0; cy < gdata->gridSize.y; cy++)
				for (uint cz = 0; cz < gdata->gridSize.z; cz++) {

				// where are we in the 3D grid of devices?
				uint whichDevCoordX = (cx / devSizeCellsX);
				uint whichDevCoordY = (cy / devSizeCellsY);
				uint whichDevCoordZ = (cz / devSizeCellsZ);

				// round if needed
				if (whichDevCoordX == Xslices) whichDevCoordX--;
				if (whichDevCoordY == Yslices) whichDevCoordY--;
				if (whichDevCoordZ == Zslices) whichDevCoordZ--;

				// compute dest device
				uint dstDevice = whichDevCoordZ * Yslices * Xslices + whichDevCoordY * Xslices + whichDevCoordX;
				// compute cell address
				uint cellLinearHash = gdata->calcGridHashHost(cx, cy, cz);
				// assign it
				gdata->s_hDeviceMap[cellLinearHash] = (uchar)dstDevice;
			}
}

// Wrapper for fillDeviceMapByAxesSplits() computing the number of cuts along each axis.
// WARNING: assumes the total number of devices is divided by a combination of 2, 3 and 5
void Problem::fillDeviceMapByRegularGrid()
{
	float Xsize = gdata->worldSize.x;
	float Ysize = gdata->worldSize.y;
	float Zsize = gdata->worldSize.z;
	devcount_t cutsX = 1;
	devcount_t cutsY = 1;
	devcount_t cutsZ = 1;
	devcount_t remaining_factors = gdata->totDevices;

	// define the product of non-zero cuts to keep track of current number of parallelepipeds
//#define NZ_PRODUCT	((cutsX > 0? cutsX : 1) * (cutsY > 0? cutsY : 1) * (cutsZ > 0? cutsZ : 1))

	while (cutsX * cutsY * cutsZ < gdata->totDevices) {
		devcount_t factor = 1;
		// choose the highest factor among 2, 3 and 5 which divides remaining_factors
		if (remaining_factors % 5 == 0) factor = 5; else
		if (remaining_factors % 3 == 0) factor = 3; else
		if (remaining_factors % 2 == 0) factor = 2; else {
			factor = remaining_factors;
			printf("WARNING: splitting by regular grid but %u is not divided by 2,3,5!\n", remaining_factors);
		}
		// choose the longest axis to split along
		if (Xsize >= Ysize && Xsize >= Zsize) {
			Xsize /= factor;
			cutsX *= factor;
		} else
		if (Ysize >= Xsize && Ysize >= Zsize) {
			Ysize /= factor;
			cutsY *= factor;
		} else {
			Zsize /= factor;
			cutsZ *= factor;
		}
	}

	// should always hold, but double check for bugs
	if (cutsX * cutsY * cutsZ != gdata->totDevices)
		printf("WARNING: splitting by regular grid but final distribution (%u, %u, %u) does not produce %u parallelepipeds!\n",
			cutsX, cutsY, cutsZ, gdata->totDevices);

	fillDeviceMapByAxesSplits(cutsX, cutsY, cutsZ);
}

void
Problem::allocate_ODE_bodies(const uint i)
{
	m_simparams.numODEbodies = i;
	m_ODE_bodies = new Object *[i];
}


Object*
Problem::get_ODE_body(const uint i)
{
	if (i >= m_simparams.numODEbodies) {
		stringstream ss;
		ss << "get_ODE_body: body number " << i << " >= numbodies";
		throw runtime_error(ss.str());
	}
	return m_ODE_bodies[i];
}


void
Problem::add_ODE_body(Object* object)
{
	if (m_total_ODE_bodies >= m_simparams.numODEbodies) {
		stringstream ss;
		ss << "add_ODE_body: body number " << m_total_ODE_bodies << " >= numbodies";
		throw runtime_error(ss.str());
	}
	m_ODE_bodies[m_total_ODE_bodies] = object;
	m_total_ODE_bodies++;
}


size_t
Problem::get_ODE_bodies_numparts(void) const
{
	size_t total_parts = 0;
	for (uint i = 0; i < m_simparams.numODEbodies; i++) {
		total_parts += m_ODE_bodies[i]->GetNumParts();
	}

	return total_parts;
}


size_t
Problem::get_ODE_body_numparts(const int i) const
{
	if (!m_simparams.numODEbodies)
		return 0;

	return m_ODE_bodies[i]->GetNumParts();
}


void
Problem::get_ODE_bodies_data(float3 * & cg, float * & steprot, float3 * & linearvel, float3 * & angularvel)
{
	cg = get_ODE_bodies_cg();
	steprot = get_ODE_bodies_steprot();
	linearvel = get_ODE_bodies_linearvel();
	angularvel = get_ODE_bodies_angularvel();
}


float3*
Problem::get_ODE_bodies_cg(void)
{
	for (uint i = 0; i < m_simparams.numODEbodies; i++)  {
		m_bodies_cg[i] = make_float3(dBodyGetPosition(m_ODE_bodies[i]->m_ODEBody));
	}

	return m_bodies_cg;
}


float3*
Problem::get_ODE_bodies_linearvel(void)
{
	for (uint i = 0; i < m_simparams.numODEbodies; i++)  {
		m_bodies_linearvel[i] = make_float3(dBodyGetLinearVel(m_ODE_bodies[i]->m_ODEBody));
	}

	return m_bodies_linearvel;
}


float3*
Problem::get_ODE_bodies_angularvel(void)
{
	for (uint i = 0; i < m_simparams.numODEbodies; i++)  {
		m_bodies_angularvel[i] = make_float3(dBodyGetAngularVel(m_ODE_bodies[i]->m_ODEBody));
	}

	return m_bodies_linearvel;
}


float*
Problem::get_ODE_bodies_steprot(void)
{
	return m_bodies_steprot;
}

void
Problem::object_forces_callback(double t, int step, float3 *forces, float3 *torques)
{ /* default does nothing */ }


uint
Problem::max_parts(uint numParts)
{
	if (!m_simparams.inoutBoundaries)
		return numParts;

	// we assume that we can't have more particles than by filling the whole domain:
	// if the user knows how many particles there are going to be he should implement
	// his own version of this function
	double3 range = get_worldsize();
	range /= m_deltap; // regular fill
	uint wparts = max(range.x,1)*max(range.y,1)*max(range.z,1);
	printf("  estimating %u particles to fill the world\n", wparts);

	return wparts;
}

// input: force, torque, step number (why?), dt
// output: cg, trans, steprot (can be input uninitialized)
void
Problem::ODE_bodies_timestep(const float3 *force, const float3 *torque, const int step,
		const double dt, float3 * & cg, float3 * & trans, float * & steprot,
		float3 * & linearvel, float3 * & angularvel)
{
	dReal prev_quat[MAXBODIES][4];
	for (uint i = 0; i < m_total_ODE_bodies; i++)  {
		const dReal* quat = dBodyGetQuaternion(m_ODE_bodies[i]->m_ODEBody);
		prev_quat[i][0] = quat[0];
		prev_quat[i][1] = quat[1];
		prev_quat[i][2] = quat[2];
		prev_quat[i][3] = quat[3];
		dBodyAddForce(m_ODE_bodies[i]->m_ODEBody, force[i].x, force[i].y, force[i].z);
		dBodyAddTorque(m_ODE_bodies[i]->m_ODEBody, torque[i].x, torque[i].y, torque[i].z);
	}

	dSpaceCollide(m_ODESpace, (void *) this, &ODE_near_callback_wrapper);
	dWorldStep(m_ODEWorld, dt);
	if (m_ODEJointGroup)
		dJointGroupEmpty(m_ODEJointGroup);

	for (uint i = 0; i < m_simparams.numODEbodies; i++)  {
		float3 new_cg = make_float3(dBodyGetPosition(m_ODE_bodies[i]->m_ODEBody));
		m_bodies_trans[i] = new_cg - m_bodies_cg[i];
		m_bodies_cg[i] = new_cg;

		float3 new_lvel = make_float3(dBodyGetLinearVel(m_ODE_bodies[i]->m_ODEBody));
		m_bodies_linearvel[i] = new_lvel;

		float3 new_avel = make_float3(dBodyGetAngularVel(m_ODE_bodies[i]->m_ODEBody));
		m_bodies_angularvel[i] = new_avel;

		const dReal *new_quat = dBodyGetQuaternion(m_ODE_bodies[i]->m_ODEBody);
		dQuaternion step_quat;
		dMatrix3 R;
		dQMultiply2 (step_quat, new_quat, prev_quat[i]);
		dQtoR (step_quat, R);
		float *base_addr = m_bodies_steprot + 9*i;
		base_addr[0] = R[0];
		base_addr[1] = R[1];
		base_addr[2] = R[2]; // Skipp R[3]
		base_addr[3] = R[4];
		base_addr[4] = R[5];
		base_addr[5] = R[6]; // Skipp R[7]
		base_addr[6] = R[8];
		base_addr[7] = R[9];
		base_addr[8] = R[10];
	}
	cg = m_bodies_cg;
	steprot = m_bodies_steprot;
	trans = m_bodies_trans;
	linearvel = m_bodies_linearvel;
	angularvel = m_bodies_angularvel;
}

// Number of planes
uint
Problem::fill_planes(void)
{
	return 0;
}


// Copy planes for upload
void
Problem::copy_planes(float4*, float*)
{
	return;
}


float4*
Problem::get_mbdata(const double t, const float dt, const bool forceupdate)
{
	bool needupdate = false;

	for (int i=0; i < m_mbnumber; i++) {
		MbCallBack& mbcallbackdata = mb_callback(t, dt, i);
		float4 data = make_float4(0.0f);

		switch(mbcallbackdata.type) {
			case PISTONPART:
				data.x = mbcallbackdata.vel.x;
				break;

			case PADDLEPART:
				data.x = mbcallbackdata.origin.x;
				data.y = mbcallbackdata.origin.z;
				data.z = mbcallbackdata.dthetadt;
				break;

			case GATEPART:
				data.x = mbcallbackdata.vel.x;
				data.y = mbcallbackdata.vel.y;
				data.z = mbcallbackdata.vel.z;
				break;
		}
		if (m_mbdata[i].x != data.x || m_mbdata[i].y != data.y ||
			m_mbdata[i].z != data.z ||m_mbdata[i].w != data.w) {
			m_mbdata[i] = data;
			needupdate = true;
			}
	}

	if (needupdate || forceupdate)
		return m_mbdata;

	return NULL;
}

/*! Compute grid and cell size from the kernel influence radius
 * The number of cell is obtained as the ratio between the domain size and the
 * influence radius, rounded down to the closest integer.
 * The reason for rounding down is that we want the cell size to be no smaller
 * than the influence radius, to guarantee that all neighbors of a particle are
 * found at most one cell away in each direction.
 */
void
Problem::set_grid_params(void)
{
	double influenceRadius = m_simparams.kernelradius*m_simparams.slength;
	// with semi-analytical boundaries, we want a cell size which is
	// deltap/2 + the usual influence radius
	double cellSide = influenceRadius;
	if (m_simparams.boundarytype == SA_BOUNDARY)
		cellSide += m_deltap/2.0f;

	m_gridsize.x = (uint)floor(m_size.x / cellSide);
	m_gridsize.y = (uint)floor(m_size.y / cellSide);
	m_gridsize.z = (uint)floor(m_size.z / cellSide);

	// While trying to run a simulation at very low resolution, the user might
	// set a deltap so large that cellSide is bigger than m_size.{x,y,z}, resulting
	// in a corresponding gridsize of 0. Check for this case (by checking if any
	// of the gridsize components are zero) and throw.

	if (!m_gridsize.x || !m_gridsize.y || !m_gridsize.z) {
		stringstream ss;
		ss << "resolution " << m_simparams.slength << " is too low! Resulting grid size would be "
			<< m_gridsize;
		throw runtime_error(ss.str());
	}

	m_cellsize.x = m_size.x / m_gridsize.x;
	m_cellsize.y = m_size.y / m_gridsize.y;
	m_cellsize.z = m_size.z / m_gridsize.z;

	/*
	printf("set_grid_params\t:\n");
	printf("Domain size\t: (%f, %f, %f)\n", m_size.x, m_size.y, m_size.z);
	*/
	printf("Influence radius / expected cell side\t: %g, %g\n", influenceRadius, cellSide);
	/*
	printf("Grid   size\t: (%d, %d, %d)\n", m_gridsize.x, m_gridsize.y, m_gridsize.z);
	printf("Cell   size\t: (%f, %f, %f)\n", m_cellsize.x, m_cellsize.y, m_cellsize.z);
	printf("       delta\t: (%.2f%%, %.2f%%, %.2f%%)\n",
		(m_cellsize.x - cellSide)*100/cellSide,
		(m_cellsize.y - cellSide)*100/cellSide,
		(m_cellsize.z - cellSide)*100/cellSide);
	*/
}


// Compute position in uniform grid (clamping to edges)
int3
Problem::calc_grid_pos(const Point&	pos)
{
	int3 gridPos;
	gridPos.x = (int)floor((pos(0) - m_origin.x) / m_cellsize.x);
	gridPos.y = (int)floor((pos(1) - m_origin.y) / m_cellsize.y);
	gridPos.z = (int)floor((pos(2) - m_origin.z) / m_cellsize.z);
	gridPos.x = min(max(0, gridPos.x), m_gridsize.x-1);
	gridPos.y = min(max(0, gridPos.y), m_gridsize.y-1);
	gridPos.z = min(max(0, gridPos.z), m_gridsize.z-1);

	return gridPos;
}


// Compute address in grid from position
uint
Problem::calc_grid_hash(int3 gridPos)
{
	return gridPos.COORD3 * m_gridsize.COORD2 * m_gridsize.COORD1 + gridPos.COORD2 * m_gridsize.COORD1 + gridPos.COORD1;
}


void
Problem::calc_localpos_and_hash(const Point& pos, const particleinfo& info, float4& localpos, hashKey& hash)
{
	int3 gridPos = calc_grid_pos(pos);

	// automatically choose between long hash (cellHash + particleId) and short hash (cellHash)
	hash = makeParticleHash( calc_grid_hash(gridPos), info );

	localpos.x = float(pos(0) - m_origin.x - (gridPos.x + 0.5)*m_cellsize.x);
	localpos.y = float(pos(1) - m_origin.y - (gridPos.y + 0.5)*m_cellsize.y);
	localpos.z = float(pos(2) - m_origin.z - (gridPos.z + 0.5)*m_cellsize.z);
	localpos.w = float(pos(3));
}

void
Problem::init_keps(float* k, float* e, uint numpart, particleinfo* info, float4* pos, hashKey* hash)
{
	const float Lm = fmax(2*m_deltap, 1e-5f);
	const float k0 = pow(0.002f*m_physparams.sscoeff[0], 2);
	const float e0 = 0.16f*pow(k0, 1.5f)/Lm;

	for (uint i = 0; i < numpart; i++) {
		k[i] = k0;
		e[i] = e0;
	}
}

void
Problem::imposeBoundaryConditionHost(
			float4*			newVel,
			float4*			newEulerVel,
			float*			newTke,
			float*			newEpsilon,
	const	particleinfo*	info,
	const	float4*			oldPos,
			uint*			IOwaterdepth,
	const	float			t,
	const	uint			numParticles,
	const	uint			numObjects,
	const	uint			particleRangeEnd,
	const	hashKey*		particleHash)
{
	// not implemented
	return;
}

void Problem::imposeForcedMovingObjects(
			float3*	gravityCenters,
			float3*	translations,
			float*	rotationMatrices,
	const	uint*	ODEobjectId,
	const	uint	numObjects,
	const	double	t,
	const	float	dt)
{
	// not implemented
	return;
}<|MERGE_RESOLUTION|>--- conflicted
+++ resolved
@@ -249,51 +249,20 @@
 	add_writer(wt, freq*deprecated_timer_tick);
 }
 
-<<<<<<< HEAD
+void
+Problem::add_writer(WriterType wt, double freq)
+{
+	m_writers.push_back(make_pair(wt, freq));
+}
+
 // override in problems where you want to save
 // at specific times regardless of standard conditions
 bool
 Problem::need_write(double t) const
-=======
-void
-Problem::add_writer(WriterType wt, double freq)
->>>>>>> 7e1a964a
-{
-	m_writers.push_back(make_pair(wt, freq));
-}
-
-// override in problems where you want to save
-// at specific times regardless of standard conditions
-bool
-<<<<<<< HEAD
-Problem::need_write_rbdata(double t) const
-=======
-Problem::need_write(double t) const
->>>>>>> 7e1a964a
 {
 	return false;
 }
 
-<<<<<<< HEAD
-
-void
-Problem::write_rbdata(double t)
-{
-	if (m_simparams.numODEbodies) {
-		if (need_write_rbdata(t)) {
-			for (uint i = 1; i < m_simparams.numODEbodies; i++) {
-				const dReal* quat = dBodyGetQuaternion(m_ODE_bodies[i]->m_ODEBody);
-				const dReal* cg = dBodyGetPosition(m_ODE_bodies[i]->m_ODEBody);
-				fprintf(m_rbdatafile, "%d\t%f\t%f\t%f\t%f\t%f\t%f\t%f\t%f\n", i, t, cg[0],
-						cg[1], cg[2], quat[0], quat[1], quat[2], quat[3]);
-			}
-		}
-	}
-	m_last_rbdata_write_time = t;
-}
-
-=======
->>>>>>> 7e1a964a
 // is the simulation finished at the given time?
 bool
 Problem::finished(double t) const
