--- conflicted
+++ resolved
@@ -498,17 +498,6 @@
 	localpos.y = float(pos(1) - m_origin.y - (gridPos.y + 0.5)*m_cellsize.y);
 	localpos.z = float(pos(2) - m_origin.z - (gridPos.z + 0.5)*m_cellsize.z);
 	localpos.w = float(pos(3));
-<<<<<<< HEAD
-}
-
-
-void Problem::copy_to_array(float4 *pos, float4 *vel, particleinfo *info, uint* hash)
-{
-}
-
-
-void Problem::copy_to_array(float4 *pos, float4 *vel, particleinfo *info)
-{
 }
 
 void
@@ -522,6 +511,4 @@
 		k[i] = k0;
 		e[i] = e0;
 	}
-=======
->>>>>>> 62b1b81b
 }