--- conflicted
+++ resolved
@@ -37,17 +37,10 @@
 	float3 const& worldOrigin, uint3 const& gridSize, float3 const& cellSize)
 {
 	CUDA_SAFE_CALL(cudaMemcpyToSymbol(cueuler::d_epsxsph, &physparams->epsxsph, sizeof(float)));
-<<<<<<< HEAD
 
 	CUDA_SAFE_CALL(cudaMemcpyToSymbol(cueuler::d_worldOrigin, &worldOrigin, sizeof(float3)));
 	CUDA_SAFE_CALL(cudaMemcpyToSymbol(cueuler::d_cellSize, &cellSize, sizeof(float3)));
 	CUDA_SAFE_CALL(cudaMemcpyToSymbol(cueuler::d_gridSize, &gridSize, sizeof(uint3)));
-=======
-	CUDA_SAFE_CALL(cudaMemcpyToSymbol(cueuler::d_dispvect, &physparams->dispvect, sizeof(float3)));
-	CUDA_SAFE_CALL(cudaMemcpyToSymbol(cueuler::d_dispOffset, &physparams->dispOffset, sizeof(float3)));
-	CUDA_SAFE_CALL(cudaMemcpyToSymbol(cueuler::d_minlimit, &physparams->minlimit, sizeof(float3)));
-	CUDA_SAFE_CALL(cudaMemcpyToSymbol(cueuler::d_maxlimit, &physparams->maxlimit, sizeof(float3)));
->>>>>>> d5900e29
 }
 
 
@@ -87,7 +80,6 @@
 
 
 void
-<<<<<<< HEAD
 euler(	const float4*		oldPos,
 		const hashKey*		particleHash,
 		const float4*		oldVel,
@@ -102,6 +94,7 @@
 		float*				newTKE,
 		float*				newEps,
 		const uint			numParticles,
+		const uint			particleRangeEnd,
 		const float			dt,
 		const float			dt2,
 		const int			step,
@@ -109,71 +102,25 @@
 		const bool			xsphcorr)
 {
 	// thread per particle
-	uint numThreads = min(BLOCK_SIZE_INTEGRATE, numParticles);
-	uint numBlocks = div_up(numParticles, numThreads);
+	uint numThreads = min(BLOCK_SIZE_INTEGRATE, particleRangeEnd);
+	uint numBlocks = div_up(particleRangeEnd, numThreads);
 
 	// execute the kernel
 	if (step == 1) {
 		if (xsphcorr)
 			cueuler::eulerDevice<1, 1><<< numBlocks, numThreads >>>(oldPos, particleHash, oldVel, oldTKE, oldEps,
-								info, forces, keps_dkde, xsph, newPos, newVel, newTKE, newEps, numParticles, dt, dt2, t);
+								info, forces, keps_dkde, xsph, newPos, newVel, newTKE, newEps, particleRangeEnd, dt, dt2, t);
 		else
 			cueuler::eulerDevice<1, 0><<< numBlocks, numThreads >>>(oldPos, particleHash, oldVel, oldTKE, oldEps,
-								info, forces, keps_dkde, xsph, newPos, newVel, newTKE, newEps, numParticles, dt, dt2, t);
+								info, forces, keps_dkde, xsph, newPos, newVel, newTKE, newEps, particleRangeEnd, dt, dt2, t);
 	} else if (step == 2) {
 		if (xsphcorr)
 			cueuler::eulerDevice<2, 1><<< numBlocks, numThreads >>>(oldPos, particleHash, oldVel, oldTKE, oldEps,
-								info, forces, keps_dkde, xsph, newPos, newVel, newTKE, newEps, numParticles, dt, dt2, t);
+								info, forces, keps_dkde, xsph, newPos, newVel, newTKE, newEps, particleRangeEnd, dt, dt2, t);
 		else
 			cueuler::eulerDevice<2, 0><<< numBlocks, numThreads >>>(oldPos, particleHash, oldVel, oldTKE, oldEps,
-								info, forces, keps_dkde, xsph, newPos, newVel, newTKE, newEps, numParticles, dt, dt2, t);
+								info, forces, keps_dkde, xsph, newPos, newVel, newTKE, newEps, particleRangeEnd, dt, dt2, t);
 	} // if (step == 2)
-=======
-euler(	const float4	*oldPos,
-		const float4	*oldVel,
-		particleinfo	*info,
-		const float4	*forces,
-		const float4	*xsph,
-		float4		*newPos,
-		float4		*newVel,
-		uint		numParticles,
-		uint		particleRangeEnd,
-		float		dt,
-		float		dt2,
-		int			step,
-		float		t,
-		bool		xsphcorr,
-		bool		periodicbound)
-{
-	// thread per particle
-	int numThreads = min(BLOCK_SIZE_INTEGRATE, particleRangeEnd);
-	int numBlocks = (int) ceil(particleRangeEnd / (float) numThreads);
-
-	// execute the kernel
-	if (xsphcorr) {
-#define EULER_KERNEL_NAME _EULER_KERNEL_NAME(Xsph)
-#define EULER_KERNEL_ARGS(dt) \
-					oldPos, oldVel, info, \
-					forces, xsph, \
-					newPos, newVel, \
-					particleRangeEnd, \
-					dt, dt2, t
-		EULER_STEP_BOUNDARY_SWITCH;
-#undef EULER_KERNEL_NAME
-#undef EULER_KERNEL_ARGS
-	} else {
-#define EULER_KERNEL_NAME _EULER_KERNEL_NAME()
-#define EULER_KERNEL_ARGS(dt) \
-					oldPos, oldVel, info, \
-					forces, \
-					newPos, newVel, \
-					particleRangeEnd, \
-					dt, dt2, t
-		EULER_STEP_BOUNDARY_SWITCH;
-#undef EULER_KERNEL_NAME
-#undef EULER_KERNEL_ARGS
-	}
->>>>>>> d5900e29
 
 	// check if kernel invocation generated an error
 	CUT_CHECK_ERROR("Euler kernel execution failed");
