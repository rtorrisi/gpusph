--- conflicted
+++ resolved
@@ -64,22 +64,10 @@
 	// overloaded in subclasses
 	virtual uint get_array_count() const = 0;
 
-<<<<<<< HEAD
-	virtual const char* get_buffer_name() const
-	{
-		throw std::runtime_error("AbstractBuffer name queried");
-	}
-
-	// allocate buffer and return total amount of memory allocated
-	virtual size_t alloc(size_t elems) {
-		throw std::runtime_error("cannot allocate generic buffer");
-	}
-=======
 	virtual const char* get_buffer_name() const = 0;
 
 	// allocate buffer and return total amount of memory allocated
 	virtual size_t alloc(size_t elems) = 0;
->>>>>>> 6c7b579d
 
 	// base method to return a specific buffer of the array
 	// WARNING: this doesn't check for validity of idx.
