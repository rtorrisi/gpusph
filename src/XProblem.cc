--- conflicted
+++ resolved
@@ -1509,14 +1509,9 @@
 		calc_localpos_and_hash(m_testpointParts[i - tot_parts], info[i], pos[i], hash[i]);
 		globalPos[i] = m_testpointParts[i - tot_parts].toDouble4();
 		// Compute density for hydrostatic filling. FIXME for multifluid
-<<<<<<< HEAD
-		const float rho = (simparams()->boundarytype == DYN_BOUNDARY ?
-			density(m_waterLevel - globalPos[i].z, 0) : physparams()->rho0[0]);
-=======
 		float rho = physparams()->rho0[0];
 		if (m_hydrostaticFilling && simparams()->boundarytype == DYN_BOUNDARY)
 			rho = density(m_waterLevel - globalPos[i].z, 0);
->>>>>>> 98572bd9
 		vel[i] = make_float4(0, 0, 0, rho);
 		if (eulerVel)
 			eulerVel[i] = make_float4(0);
