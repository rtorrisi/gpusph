/*  Copyright 2011 Alexis Herault, Giuseppe Bilotta, Robert A. Dalrymple, Eugenio Rustico, Ciro Del Negro

	Istituto de Nazionale di Geofisica e Vulcanologia
          Sezione di Catania, Catania, Italy

    Universita di Catania, Catania, Italy

    Johns Hopkins University, Baltimore, MD

    This file is part of GPUSPH.

    GPUSPH is free software: you can redistribute it and/or modify
    it under the terms of the GNU General Public License as published by
    the Free Software Foundation, either version 3 of the License, or
    (at your option) any later version.

    GPUSPH is distributed in the hope that it will be useful,
    but WITHOUT ANY WARRANTY; without even the implied warranty of
    MERCHANTABILITY or FITNESS FOR A PARTICULAR PURPOSE.  See the
    GNU General Public License for more details.

    You should have received a copy of the GNU General Public License
    along with GPUSPH.  If not, see <http://www.gnu.org/licenses/>.
*/
/*
 * File:   Problem.h
 * Author: alexis
 *
 * Created on 13 juin 2008, 18:21
 */

#ifndef _PROBLEM_H
#define	_PROBLEM_H

#include <string>
#include <cstdio>
#include <iostream>

#include "Options.h"
#include "particledefine.h"
<<<<<<< HEAD
#include "physparams.h"
#include "simparams.h"
=======
#include "vector_math.h"
#include "Object.h"
>>>>>>> f4cb1de8

#include "ode/ode.h"

using namespace std;

class Problem {
	private:
<<<<<<< HEAD
		float	m_last_display_time;
		float	m_last_write_time;
		float	m_last_rbdata_write_time;
		float	m_last_screenshot_time;
		string	m_problem_dir;

		const float*	m_dem;
		int		m_ncols, m_nrows;

=======
		float			m_last_display_time;
		float			m_last_write_time;
		float			m_last_rbdata_write_time;
		float			m_last_screenshot_time;
		string			m_problem_dir;
		static int		m_total_ODE_bodies;			///< Total number of rigid bodies used by ODE
>>>>>>> f4cb1de8
	public:
		enum WriterType
		{
			TEXTWRITER,
			VTKWRITER,
			VTKLEGACYWRITER,
			CUSTOMTEXTWRITER
		};

		dWorldID		m_ODEWorld;
		dSpaceID		m_ODESpace;
		dJointGroupID	m_ODEJointGroup;

		double3	m_size;			// Size of computational domain
		double3	m_origin;		// Origin of computational domain
		double3	m_cellsize;		// Size of grid cells
		uint3	m_gridsize;		// Number of grid cells along each axis
		double	m_deltap;		// Initial particle spacing

		// Min and max values used for display
		float	m_maxrho;
		float	m_minrho;
		float	m_maxvel;
		float	m_minvel;

		float		m_displayinterval;		
		float		m_rbdata_writeinterval;
		int			m_writefreq;
		int			m_screenshotfreq;
		WriterType	m_writerType;
		FILE*		m_rbdatafile;

		const float*	get_dem() const { return m_dem; }
		int		get_dem_ncols() const { return m_ncols; }
		int		get_dem_nrows() const { return m_nrows; }
		void	set_dem(const float *dem, int ncols, int nrows) {
			m_dem = dem; m_ncols = ncols; m_nrows = nrows;
		}

		string	m_name;

		Options		m_options;
		SimParams	m_simparams;
		PhysParams	m_physparams;
		MbCallBack	m_mbcallbackdata[MAXMOVINGBOUND];	// array of structure for moving boundary data
		int			m_mbnumber;							// number of moving boundaries

		Object		**m_ODE_bodies;						// array of floating ODE objects
		float4		m_mbdata[MAXMOVINGBOUND];			// moving boudary data to be provided by ParticleSystem to euler
		float3		m_bodies_cg[MAXBODIES];				// center of gravity of rigid bodies
		float3		m_bodies_trans[MAXBODIES];			// translation to apply between t and t + dt
		float		m_bodies_steprot[9*MAXBODIES];		// rotation to apply between t and t + dt

		Problem(const Options &options = Options());

		virtual ~Problem(void);

		Options const& get_options(void) const
		{
			return m_options;
		}

		float3 const& get_worldorigin(void) const
		{
			return make_float3(m_origin);
		};

		float3 const& get_worldsize(void) const
		{
			return make_float3(m_size);
		};

		float3 get_cellsize(void)
		{
			return make_float3(m_cellsize);
		};

		uint3 get_gridsize(void)
		{
			return m_gridsize;
		};

		WriterType get_writertype(void)
		{
			return m_writerType;
		};

		float get_minrho(void) const { return m_minrho; };

		float get_maxrho(void) const { return m_maxrho; };

		float get_maxvel(void) const { return m_maxvel; };

		float get_minvel(void) const { return m_minvel; };

		float density(float, int) const;

		float pressure(float, int) const;

		float soundspeed(float, int) const;

		string const& get_dirname(void) const
		{
			return m_problem_dir;
		}

		float set_deltap(const double dflt)
		{
			if (isfinite((double) m_options.deltap))
				m_deltap = m_options.deltap;
			else
				m_deltap = dflt;
			return m_deltap;
		}

<<<<<<< HEAD
		const SimParams *get_simparams(void) const
=======
		float set_deltap(const float dflt)
		{
			return float(set_deltap(double(dflt)));
		}

		void set_grid_params(void);

		int3 calc_grid_pos(const Point&);

		uint calc_grid_hash(int3);

		void calc_localpos_and_hash(const Point&, float4&, uint&);

		SimParams &get_simparams(void)
>>>>>>> f4cb1de8
		{
			return &m_simparams;
		};

		SimParams *get_simparams(void)
		{
			return &m_simparams;
		};

		const PhysParams *get_physparams(void) const
		{
			return &m_physparams;
		};

		PhysParams *get_physparams(void)
		{
			return &m_physparams;
		};

		string const& create_problem_dir();
		bool need_display(float);
		bool need_write(float);
		void mark_written(float t) { m_last_write_time = t; }
		bool need_write_rbdata(float);
		void write_rbdata(float);
		bool need_screenshot(float);
		// is the simulation running at the given time?
		bool finished(float);

		virtual int fill_parts(void) = 0;
		virtual uint fill_planes(void);
		virtual void draw_boundary(float) = 0;
		virtual void draw_axis(void);
		virtual void copy_to_array(float4*, float4*, particleinfo*);
		virtual void copy_to_array(float4*, float4*, particleinfo*, uint*);
		virtual void copy_planes(float4*, float*);
		virtual void release_memory(void) = 0;
		virtual MbCallBack& mb_callback(const float, const float, const int);
		virtual float4* get_mbdata(const float, const float, const bool);
		virtual float3 g_callback(const float);
		virtual void ODE_near_callback(void * data, dGeomID o1, dGeomID o2)
		{
			cerr << "ERROR: you forget to implement ODE_near_callback in your problem.\n";
		}

		static void ODE_near_callback_wrapper(void * data, dGeomID o1, dGeomID o2)
		{
			Problem* problem = (Problem *) data;
			problem->ODE_near_callback(data, o1, o2);
		}

		void allocate_ODE_bodies(const int);
		void add_ODE_body(Object* object);
		Object* get_ODE_body(const int);
		void get_ODE_bodies_data(float3 * &, float * &);
		float3* get_ODE_bodies_cg(void);
		float* get_ODE_bodies_steprot(void);
		void ODE_bodies_timestep(const float3 *, const float3 *, const int,
									const double, float3 * &, float3 * &, float * &);
		int	get_ODE_bodies_numparts(void);
		int	get_ODE_body_numparts(const int);
};
#endif<|MERGE_RESOLUTION|>--- conflicted
+++ resolved
@@ -38,13 +38,10 @@
 
 #include "Options.h"
 #include "particledefine.h"
-<<<<<<< HEAD
 #include "physparams.h"
 #include "simparams.h"
-=======
 #include "vector_math.h"
 #include "Object.h"
->>>>>>> f4cb1de8
 
 #include "ode/ode.h"
 
@@ -52,24 +49,16 @@
 
 class Problem {
 	private:
-<<<<<<< HEAD
-		float	m_last_display_time;
-		float	m_last_write_time;
-		float	m_last_rbdata_write_time;
-		float	m_last_screenshot_time;
-		string	m_problem_dir;
-
-		const float*	m_dem;
-		int		m_ncols, m_nrows;
-
-=======
-		float			m_last_display_time;
-		float			m_last_write_time;
-		float			m_last_rbdata_write_time;
-		float			m_last_screenshot_time;
-		string			m_problem_dir;
+		float		m_last_display_time;
+		float		m_last_write_time;
+		float		m_last_rbdata_write_time;
+		float		m_last_screenshot_time;
+		string		m_problem_dir;
+
+		const float	*m_dem;
+		int			m_ncols, m_nrows;
+
 		static int		m_total_ODE_bodies;			///< Total number of rigid bodies used by ODE
->>>>>>> f4cb1de8
 	public:
 		enum WriterType
 		{
@@ -132,22 +121,22 @@
 			return m_options;
 		}
 
-		float3 const& get_worldorigin(void) const
-		{
-			return make_float3(m_origin);
-		};
-
-		float3 const& get_worldsize(void) const
-		{
-			return make_float3(m_size);
-		};
-
-		float3 get_cellsize(void)
-		{
-			return make_float3(m_cellsize);
-		};
-
-		uint3 get_gridsize(void)
+		double3 const& get_worldorigin(void) const
+		{
+			return m_origin;
+		};
+
+		double3 const& get_worldsize(void) const
+		{
+			return m_size;
+		};
+
+		double3 const& get_cellsize(void) const
+		{
+			return m_cellsize;
+		};
+
+		uint3 const& get_gridsize(void) const
 		{
 			return m_gridsize;
 		};
@@ -185,24 +174,20 @@
 			return m_deltap;
 		}
 
-<<<<<<< HEAD
+		float set_deltap(const float dflt)
+		{
+			return float(set_deltap(double(dflt)));
+		}
+
+		void set_grid_params(void);
+
+		int3 calc_grid_pos(const Point&);
+
+		uint calc_grid_hash(int3);
+
+		void calc_localpos_and_hash(const Point&, float4&, uint&);
+
 		const SimParams *get_simparams(void) const
-=======
-		float set_deltap(const float dflt)
-		{
-			return float(set_deltap(double(dflt)));
-		}
-
-		void set_grid_params(void);
-
-		int3 calc_grid_pos(const Point&);
-
-		uint calc_grid_hash(int3);
-
-		void calc_localpos_and_hash(const Point&, float4&, uint&);
-
-		SimParams &get_simparams(void)
->>>>>>> f4cb1de8
 		{
 			return &m_simparams;
 		};
