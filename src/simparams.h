--- conflicted
+++ resolved
@@ -55,16 +55,10 @@
 	bool			xsph;				// true if XSPH correction
 	bool			dtadapt;			// true if adaptive timestep
 	float			dtadaptfactor;		// safety factor in the adaptive time step formula
-<<<<<<< HEAD
 	uint			buildneibsfreq;		// frequency (in iterations) of neib list rebuilding
 	uint			shepardfreq;		// frequency (in iterations) of Shepard density filter
 	uint			mlsfreq;			// frequency (in iterations) of MLS density filter
-=======
-	int				buildneibsfreq;		// frequency (in iterations) of neib list rebuilding
-	int				shepardfreq;		// frequency (in iterations) of Shepard density filter
-	int				mlsfreq;			// frequency (in iterations) of MLS density filter
-	float			ferrari;		// coefficient for Ferrari correction
->>>>>>> db580281
+	float			ferrari;			// coefficient for Ferrari correction
 	ViscosityType	visctype;			// viscosity type (1 artificial, 2 laminar)
 	uint			displayfreq;		// display update frequence (in seconds)
 	uint			savedatafreq;		// simulation data saving frequence (in displayfreq)
@@ -106,13 +100,8 @@
 		testpoints(false),
 		savenormals(false),
 		surfaceparticle(false),
-<<<<<<< HEAD
 		numODEbodies(0),
 		maxneibsnum(128)
-=======
-		numbodies(0),
-		maxneibsnum(256)
->>>>>>> db580281
 	{};
 } SimParams;
 
