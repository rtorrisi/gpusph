--- conflicted
+++ resolved
@@ -56,7 +56,6 @@
 	double			influenceRadius;		// influence radius ( = kernelradius * slength)
 	double			nlInfluenceRadius;		// extended radius ( = influence radius * nlexpansionfactor)
 	double			nlSqInfluenceRadius;	// square influence radius for neib list construction
-<<<<<<< HEAD
 	float			dt;						// initial timestep
 	double			tend;					// simulation end time (0 means run forever)
 	bool			xsph;					// true if XSPH correction
@@ -91,38 +90,6 @@
 	bool			inoutBoundaries;		// defines if in- or outflow boundaries are present
 	bool			ioWaterdepthComputation;// true if we need to compute the water depth at outflows
 	uint			numObjects;				// number of ODE objects + open boundaries
-=======
-	float			dt;					// initial timestep
-	double			tend;				// simulation end time (0 means run forever)
-	bool			xsph;				// true if XSPH correction
-	bool			dtadapt;			// true if adaptive timestep
-	float			dtadaptfactor;		// safety factor in the adaptive time step formula
-	uint			buildneibsfreq;		// frequency (in iterations) of neib list rebuilding
-	uint			shepardfreq;		// frequency (in iterations) of Shepard density filter
-	uint			mlsfreq;			// frequency (in iterations) of MLS density filter
-	float			ferrari;			// coefficient for Ferrari correction
-	ViscosityType	visctype;			// viscosity type (1 artificial, 2 laminar)
-	bool			mbcallback;			// true if moving boundary velocity varies
-	bool			gcallback;			// true if using a variable gravity in problem
-	Periodicity		periodicbound;		// periodicity of the domain (combination of PERIODIC_[XYZ], or PERIODIC_NONE)
-	double			nlexpansionfactor;	// increase influcenradius by nlexpansionfactor for neib list construction
-	bool			usedem;				// true if using a DEM
-	SPHFormulation	sph_formulation;	// formulation to use for density and pressure computation
-	BoundaryType	boundarytype;		// boundary force formulation (Lennard-Jones etc)
-	bool			vorticity;			// true if we want to save vorticity
-	bool			testpoints;			// true if we want to find velocity at testpoints
-	bool			csvtestpoints;		// true to dump the testpoints also in CSV files
-	bool			csvsimplegages;		// true to dump the gages also in CSV files
-	bool			savenormals;		// true if we want to save the normals at free surface
-	bool			surfaceparticle;	// true if we want to find surface particles
-	bool			calc_energy;		// true if we want to compute system energy at save time
-	GageList		gage;				// water gages
-	uint			numODEbodies;		// number of floating bodies
-	uint			maxneibsnum;		// maximum number of neibs (should be a multiple of NEIBS_INTERLEAVE)
-	bool			calcPrivate;		// add the private array for debugging / additional calculation
-	float			epsilon;			// if |r_a - r_b| < epsilon two positions are considered identical
-	bool			movingBoundaries;	// defines if moving boundaries are present
->>>>>>> 7e1a964a
 
 	SimParams(void) :
 		sfactor(1.3f),
@@ -159,17 +126,12 @@
 		numODEbodies(0),
 		maxneibsnum(0),
 		calcPrivate(false),
-<<<<<<< HEAD
-		epsilon(5e-5),
+		epsilon(5e-5f),
 		movingBoundaries(false),
 		floatingObjects(false),
 		inoutBoundaries(false),
 		ioWaterdepthComputation(false),
 		numObjects(0)
-=======
-		epsilon(5e-5f),
-		movingBoundaries(false)
->>>>>>> 7e1a964a
 	{};
 
 	inline double
